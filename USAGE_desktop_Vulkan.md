<!-- markdownlint-disable MD033 -->
<!-- markdownlint-disable MD041 -->
<p align="left"><img src="https://vulkan.lunarg.com/img/NewLunarGLogoBlack.png" alt="LunarG" width=263 height=113 /></p>

[![Creative Commons][1]][2]

[1]: https://i.creativecommons.org/l/by-nd/4.0/88x31.png "Creative Commons License"
[2]: https://creativecommons.org/licenses/by-nd/4.0/

Copyright &copy; 2018-2022 LunarG, Inc.

Copyright &copy; 2022 Advanced Micro Devices, Inc.

# GFXReconstruct API Capture and Replay - Vulkan

***This document describes the GFXReconstruct software for capturing and
replaying Vulkan API calls on Desktop systems (i.e. Windows, Linux, MacOS).***

If you are looking for capturing/replaying on a different platform, please refer
to one of these other documents:
 * [GfxReconstruct for Android](./USAGE_android.md)
 * [GfxReconstruct for Desktop D3D12](./USAGE_desktop_D3D12.md)


## Index

1. [Capturing API calls](#capturing-api-calls)
    1. [Enabling the Capture Layer](#enabling-the-capture-layer)
    2. [Capture Options](#capture-options)
    3. [Capture Files](#capture-files)
    4. [Capture Script](#capture-script)
2. [Replaying API Calls](#replaying-api-calls)
    1. [Command Line Arguments](#command-line-arguments)
    2. [Key Controls](#key-controls)
    3. [Virtual Swapchain](#virtual-swapchain)
    4. [Dumping resources](#dumping-resources)
3. [Other Capture File Processing Tools](#other-capture-file-processing-tools)
    1. [Capture File Info](#capture-file-info)
    2. [Capture File Compression](#capture-file-compression)
    3. [Shader Extraction](#shader-extraction)
    4. [Trimmed File Optimization](#trimmed-file-optimization)
    5. [JSON Lines Conversion](#json-lines-conversion)
    6. [Command Launcher](#command-launcher)
    7. [Options Common To All Tools](#common-options)

## Capturing API calls

The GFXReconstruct capture layer is a Vulkan layer that intercepts Vulkan API
calls and logs them to a GFXReconstruct capture file.

### Enabling the Capture Layer

The path to the layer's `VkLayer_gfxreconstruct.json` file and
corresponding `VkLayer_gfxreconstruct` library must be added to
`VK_LAYER_PATH` environment variable for the Vulkan loader to find the layer.

After `VK_LAYER_PATH` has been updated, the layer may be enabled through
one of the following methods:

* Adding the `VK_LAYER_LUNARG_gfxreconstruct` name string to the
  `VkInstanceCreateInfo::ppEnabledLayerNames` value when calling
  `vkCreateInstance`
* Adding the `VK_LAYER_LUNARG_gfxreconstruct` name string to the list of
  layer names specified through the `VK_INSTANCE_LAYERS` environment variable

#### Setting VK_LAYER_PATH

The `VK_LAYER_PATH` environment variable can be used to tell the Vulkan
loader where to find the GFXReconstruct capture layer. If you are using
GFXReconstruct from a Vulkan SDK installation or a Linux package install,
there is no need to set VK_LAYER_PATH - the installation process will have
set up the GFXReconstruct capture layer so that the Vulkan loader can find
and load it.

##### Setting VK_LAYER_PATH for Windows

If you are not using GFXReconstruct from a Vulkan SDK, use the
following as an example of how to update the Windows `VK_LAYER_PATH`
environment variable for the GFXReconstruct capture layer. The example uses
the `C:\gfxreconstruct` path to represent the location of directory containing
the GFXReconstruct project source, and the `build` folder name to represent
the sub-directory specified to CMake as the location to place the build
binaries. The following command would be executed from the command prompt to
add the Debug build of the layer to `VK_LAYER_PATH`:

```bat
set VK_LAYER_PATH=C:\gfxreconstruct\build\layer\Debug;%VK_LAYER_PATH%
```

##### Setting VK_LAYER_PATH for Linux

If you are not using GFXReconstruct from the Vulkan SDK or a Linux package, use
the following as an example of how to update the Linux `VK_LAYER_PATH`
environment variable for the GFXReconstruct capture layer. The example uses
the `/gfxreconstruct` path to represent the location of directory containing
the GFXReconstruct project source, and the `build` folder name to represent
the sub-directory specified to CMake as the location to place the build
binaries. The following command would be executed from the command line to
add the layer to `VK_LAYER_PATH`:

```bash
export VK_LAYER_PATH=/gfxreconstruct/build/layer:$VK_LAYER_PATH
```

#### Enabling the layer with VK_INSTANCE_LAYERS

The `VK_INSTANCE_LAYERS` environment variable may be used so that the the
GFXReconstruct layer is loaded by the Vulkan loader.

##### Enabling the layer for Windows

The following command would be executed from the command prompt to set the
`VK_INSTANCE_LAYERS` environment variable:

```bat
set VK_INSTANCE_LAYERS=VK_LAYER_LUNARG_gfxreconstruct
```

##### Enabling the layer for Linux

The following command would be executed from the command line to set the
`VK_INSTANCE_LAYERS` environment variable:

```bash
export VK_INSTANCE_LAYERS=VK_LAYER_LUNARG_gfxreconstruct
```

#### Understanding GFXReconstruct Layer Memory Capture

The Vulkan API allows Vulkan memory objects to be mapped by an application
for direct modification.
To successfully capture an application, the GFXReconstruct layer must be able to
detect if the application modifies the mapped memory in order to dump the changes
in the capture file so that they can be re-applied while replaying.
To achieve this GFXR utilizes four different modes:

##### 1. `assisted`
This mode expects the application to call `vkFlushMappedMemoryRanges`
after memory is modified; the memory ranges specified to the
`vkFlushMappedMemoryRanges` call will be written to the capture file
during the call.

##### 2. `unassisted`
This mode writes the full content of mapped memory to the capture file
on calls to `vkUnmapMemory` and `vkQueueSubmit`. It is very inefficient
for performance and it will bloat capture file sizes. May be unusable
with real-world applications that map large amounts of memory.

##### 3. `page_guard`
`page_guard` tracks modifications to individual memory pages, which are
written to the capture file on calls to `vkFlushMappedMemoryRanges`,
`vkUnmapMemory`, and `vkQueueSubmit`. This method requires allocating
shadow memory for all mapped memory. The way the changes are being tracked
varies depending on the operating system.
- On Windows `Vectored Exception Handling` mechanism is used on the shadow
memories that correspond to the mapped device memory regions.
- On Linux and Android the shadow memory regions are similarly trapped by
changing its access protection to `PROT_NONE`. Every access from the
application will generate a `SIGSEGV` which is handled by the appropriate
signal handler installed by the page guard manager.

Because a shadow memory is allocated and returned to the application instead
of the actual mapped memory returned by the driver, both reads and writes need
to be tracked.
- Writes need to be dumped to the capture file.
- Reads must trigger a memory copy from the actual mapped memory into the shadow
memory so that the application will read the correct/updated data each time.

`page_guard` is the most efficient, both performance and capture file size
wise, mechanism. However, as described in
[Conflicts With Crash Detection Libraries](#conflicts-with-crash-detection-libraries),
it has some limitation when capturing applications that install their own
signal handler for handling the `SIGSEGV` signal. This limitation exists
only on Linux and Android applications. To work around this
limitation there is the `userfaultfd` mechanism.

##### 4. `userfaultfd`
This mode utilizes the userfaultfd mechanism provided by the Linux kernel which
allows user space applications to detect and handle page faults.
Under the hood `userfaultfd` is the same mechanism as `page_guard` but instead of trapping
the shadow memory regions with the `PROT_NONE` + `SIGSEGV` trick, it
registers those memory regions for tracking to the userfaultfd mechanism.

Shadow memory regions are registered using the
`UFFDIO_REGISTER_MODE_WP | UFFDIO_REGISTER_MODE_MISSING` flags with the
userfaultfd mechanism and a handler thread is started and polls for faults
to trigger. The combination of those flags will trigger a fault in two cases:
- When an unallocated page is accessed with either a write or a read.
- When a page is written.

This imposes a limitation: When the shadow memory is freshly allocated all
pages will be unallocated, making tracking both reads and writes simple as
both will trigger a fault. However, after the first time the accesses are
tracked and dumped to the capture file, the reads cannot be tracked any longer
as the pages will be already allocated and won't trigger a fault.
To workaround this each time the memory is examined, the dirty regions are
being "reset". This involves unregistering those subregions from userfaultfd,
requesting new pages from the OS to be provided at the same virtual addresses
and then the subregions are registered again for tracking.
This has a performance penalty as in this case both reads and writes need
to be copied from the actual mapped memory into the shadow memory when
detected, while the `page_guard` method requires this only for reads.

Also there is another limitation. The way the new pages are requested each
time and the regions are unregistered and registered again, makes this
mechanism prone to race conditions when there are multiple threads. If a
thread is accessing a specific page within a region and at the same time
that region is being reset, then the access is not trapped and undefined
behavior occurs.

In order to work around this a list of the thread ids that access each
region is kept. When that specific region is being reset a signal is
sent to each thread which will force them to enter a signal handler that
GFXR registers for that signal. The signal handler essentially performs a
form of synchronization between the thread that is triggering the reset and
the rest of the threads that potentially are touching pages that are being
reset. The signal used one of the real time signals, the first in the range
[`SIGRTMIN`, `SIGRTMAX`] that has no handler already installed.

`userfaultfd` is less efficient performance wise than `page_guard` but
should be fast enough for real-world applications and games.

### Capture Options

The GFXReconstruct layer supports several options, which may be enabled
through environment variables or a layer settings file.

#### Windows Options

The following example demonstrates how to set the layer's log level to
"warning" from the Windows command prompt:

```bat
set GFXRECON_LOG_LEVEL=warning
```

#### Linux Options

The following example demonstrates how to set the layer's log level to
"warning" from the Linux command line:

```bash
export GFXRECON_LOG_LEVEL=warning
```

#### Supported Options

Options with the BOOL type accept the following values:

* A case-insensitive string value 'true' or a non-zero integer value indicate
  true.
* A case-insensitive string value 'false' or a zero integer value indicate
  false.

The capture layer will generate a warning message for unrecognized or invalid
option values.

| Option                                         | Environment Variable                                    | Type    | Description                                                                                                                                                                                                                                                                                                                                                                                                                                                                                                                                                                                                                                                                                                                                                                                                                                                                                                                                                                 |
| ---------------------------------------------- | ------------------------------------------------------- | ------- | --------------------------------------------------------------------------------------------------------------------------------------------------------------------------------------------------------------------------------------------------------------------------------------------------------------------------------------------------------------------------------------------------------------------------------------------------------------------------------------------------------------------------------------------------------------------------------------------------------------------------------------------------------------------------------------------------------------------------------------------------------------------------------------------------------------------------------------------------------------------------------------------------------------------------------------------------------------------------- |
| Capture File Name                              | GFXRECON_CAPTURE_FILE                                   | STRING  | Path to use when creating the capture file.  Default is: `gfxrecon_capture.gfxr`                                                                                                                                                                                                                                                                                                                                                                                                                                                                                                                                                                                                                                                                                                                                                                                                                                                                                            |
| Capture Specific Frames                        | GFXRECON_CAPTURE_FRAMES                                 | STRING  | Specify one or more comma-separated frame ranges to capture.  Each range will be written to its own file.  A frame range can be specified as a single value, to specify a single frame to capture, or as two hyphenated values, to specify the first and last frame to capture.  Frame ranges should be specified in ascending order and cannot overlap. Note that frame numbering is 1-based (i.e. the first frame is frame 1). Example: `200,301-305` will create two capture files, one containing a single frame and one containing five frames.  Default is: Empty string (all frames are captured).                                                                                                                                                                                                                                                                                                                                                                   |
| Quit after capturing frame ranges              | GFXRECON_QUIT_AFTER_CAPTURE_FRAMES                      | BOOL    | Setting it to `true` will force the application to terminate once all frame ranges specified by `GFXRECON_CAPTURE_FRAMES` have been captured. Default is: `false`                                                                                                                                                                                                                                                                                                                                                                                                                                                                                                                                                                                                                                                                                                                                                                                                           |
| Hotkey Capture Trigger                         | GFXRECON_CAPTURE_TRIGGER                                | STRING  | Specify a hotkey (any one of F1-F12, TAB, CONTROL) that will be used to start/stop capture.  Example: `F3` will set the capture trigger to F3 hotkey. One capture file will be generated for each pair of start/stop hotkey presses. Default is: Empty string (hotkey capture trigger is disabled).                                                                                                                                                                                                                                                                                                                                                                                                                                                                                                                                                                                                                                                                         |
| Hotkey Capture Trigger Frames                  | GFXRECON_CAPTURE_TRIGGER_FRAMES                         | STRING  | Specify a limit on the number of frames to be captured via hotkey.  Example: `1` will capture exactly one frame when the trigger key is pressed. Default is: Empty string (no limit)                                                                                                                                                                                                                                                                                                                                                                                                                                                                                                                                                                                                                                                                                                                                                                                        |
| Capture Specific GPU Queue Submits             | GFXRECON_CAPTURE_QUEUE_SUBMITS                          | STRING  | Specify one or more comma-separated GPU queue submit call ranges to capture.  Queue submit calls are `vkQueueSubmit` for Vulkan and `ID3D12CommandQueue::ExecuteCommandLists` for DX12. Queue submit ranges work as described above in `GFXRECON_CAPTURE_FRAMES` but on GPU queue submit calls instead of frames.  Default is: Empty string (all queue submits are captured).                                                                                                                                                                                                                                                                                                                                                                                                                                                                                                                                                                                               |
| Capture File Compression Type                  | GFXRECON_CAPTURE_COMPRESSION_TYPE                       | STRING  | Compression format to use with the capture file.  Valid values are: `LZ4`, `ZLIB`, `ZSTD`, and `NONE`. Default is: `LZ4`                                                                                                                                                                                                                                                                                                                                                                                                                                                                                                                                                                                                                                                                                                                                                                                                                                                    |
| Capture File Timestamp                         | GFXRECON_CAPTURE_FILE_TIMESTAMP                         | BOOL    | Add a timestamp to the capture file as described by [Timestamps](#timestamps).  Default is: `true`                                                                                                                                                                                                                                                                                                                                                                                                                                                                                                                                                                                                                                                                                                                                                                                                                                                                          |
| Capture File Flush After Write                 | GFXRECON_CAPTURE_FILE_FLUSH                             | BOOL    | Flush output stream after each packet is written to the capture file.  Default is: `false`                                                                                                                                                                                                                                                                                                                                                                                                                                                                                                                                                                                                                                                                                                                                                                                                                                                                                  |
| Log Level                                      | GFXRECON_LOG_LEVEL                                      | STRING  | Specify the highest level message to log.  Options are: `debug`, `info`, `warning`, `error`, and `fatal`.  The specified level and all levels listed after it will be enabled for logging.  For example, choosing the `warning` level will also enable the `error` and `fatal` levels. Default is: `info`                                                                                                                                                                                                                                                                                                                                                                                                                                                                                                                                                                                                                                                                   |
| Log Output to Console                          | GFXRECON_LOG_OUTPUT_TO_CONSOLE                          | BOOL    | Log messages will be written to stdout. Default is: `true`                                                                                                                                                                                                                                                                                                                                                                                                                                                                                                                                                                                                                                                                                                                                                                                                                                                                                                                  |
| Log File                                       | GFXRECON_LOG_FILE                                       | STRING  | When set, log messages will be written to a file at the specified path. Default is: Empty string (file logging disabled).                                                                                                                                                                                                                                                                                                                                                                                                                                                                                                                                                                                                                                                                                                                                                                                                                                                   |
| Log Detailed                                   | GFXRECON_LOG_DETAILED                                   | BOOL    | Include name and line number from the file responsible for the log message. Default is: `false`                                                                                                                                                                                                                                                                                                                                                                                                                                                                                                                                                                                                                                                                                                                                                                                                                                                                             |
| Log Allow Indents                              | GFXRECON_LOG_ALLOW_INDENTS                              | BOOL    | Apply additional indentation formatting to log messages. Default is: `false`                                                                                                                                                                                                                                                                                                                                                                                                                                                                                                                                                                                                                                                                                                                                                                                                                                                                                                |
| Log Break on Error                             | GFXRECON_LOG_BREAK_ON_ERROR                             | BOOL    | Trigger a debug break when logging an error. Default is: `false`                                                                                                                                                                                                                                                                                                                                                                                                                                                                                                                                                                                                                                                                                                                                                                                                                                                                                                            |
| Log File Create New                            | GFXRECON_LOG_FILE_CREATE_NEW                            | BOOL    | Specifies that log file initialization should overwrite an existing file when true, or append to an existing file when false. Default is: `true`                                                                                                                                                                                                                                                                                                                                                                                                                                                                                                                                                                                                                                                                                                                                                                                                                            |
| Log File Flush After Write                     | GFXRECON_LOG_FILE_FLUSH_AFTER_WRITE                     | BOOL    | Flush the log file to disk after each write when true. Default is: `false`                                                                                                                                                                                                                                                                                                                                                                                                                                                                                                                                                                                                                                                                                                                                                                                                                                                                                                  |
| Log File Keep Open                             | GFXRECON_LOG_FILE_KEEP_OPEN                             | BOOL    | Keep the log file open between log messages when true, or close and reopen the log file for each message when false. Default is: `true`                                                                                                                                                                                                                                                                                                                                                                                                                                                                                                                                                                                                                                                                                                                                                                                                                                     |
| Log Output to Debug Console                    | GFXRECON_LOG_OUTPUT_TO_OS_DEBUG_STRING                  | BOOL    | Windows only option.  Log messages will be written to the Debug Console with `OutputDebugStringA`. Default is: `false`                                                                                                                                                                                                                                                                                                                                                                                                                                                                                                                                                                                                                                                                                                                                                                                                                                                      |
| Memory Tracking Mode                           | GFXRECON_MEMORY_TRACKING_MODE                           | STRING  | Specifies the memory tracking mode to use for detecting modifications to mapped Vulkan memory objects. Available options are: `page_guard`, `userfaultfd`, `assisted`, and `unassisted`. See [Understanding GFXReconstruct Layer Memory Capture](#understanding-gfxreconstruct-layer-memory-capture) for more details. Default is `page_guard`.                                                                                                                                                                                                                                                                                                                                                                                                                                                                                                                                                                                                                             |
| Page Guard Copy on Map                         | GFXRECON_PAGE_GUARD_COPY_ON_MAP                         | BOOL    | When the `page_guard` memory tracking mode is enabled, copies the content of the mapped memory to the shadow memory immediately after the memory is mapped. Default is: `true`                                                                                                                                                                                                                                                                                                                                                                                                                                                                                                                                                                                                                                                                                                                                                                                              |
| Page Guard Separate Read Tracking              | GFXRECON_PAGE_GUARD_SEPARATE_READ                       | BOOL    | When the `page_guard` memory tracking mode is enabled, copies the content of pages accessed for read from mapped memory to shadow memory on each read. Can overwrite unprocessed shadow memory content when an application is reading from and writing to the same page. Default is: `true`                                                                                                                                                                                                                                                                                                                                                                                                                                                                                                                                                                                                                                                                                 |
| Page Guard External Memory                     | GFXRECON_PAGE_GUARD_EXTERNAL_MEMORY                     | BOOL    | When the `page_guard` memory tracking mode is enabled, use the VK_EXT_external_memory_host extension to eliminate the need for shadow memory allocations. For each memory allocation from a host visible memory type, the capture layer will create an allocation from system memory, which it can monitor for write access, and provide that allocation to vkAllocateMemory as external memory. Only available on Windows. Default is `false`                                                                                                                                                                                                                                                                                                                                                                                                                                                                                                                              |
| Page Guard Persistent Memory                   | GFXRECON_PAGE_GUARD_PERSISTENT_MEMORY                   | BOOL    | When the `page_guard` memory tracking mode is enabled, this option changes the way that the shadow memory used to detect modifications to mapped memory is allocated. The default behavior is to allocate and copy the mapped memory range on map and free the allocation on unmap. When this option is enabled, an allocation with a size equal to that of the object being mapped is made once on the first map and is not freed until the object is destroyed.  This option is intended to be used with applications that frequently map and unmap large memory ranges, to avoid frequent allocation and copy operations that can have a negative impact on performance.  This option is ignored when GFXRECON_PAGE_GUARD_EXTERNAL_MEMORY is enabled. Default is `false`                                                                                                                                                                                                 |
| Page Guard Align Buffer Sizes                  | GFXRECON_PAGE_GUARD_ALIGN_BUFFER_SIZES                  | BOOL    | When the `page_guard` memory tracking mode is enabled, this option overrides the Vulkan API calls that report buffer memory properties to report that buffer sizes and alignments must be a multiple of the system page size.  This option is intended to be used with applications that perform CPU writes and GPU writes/copies to different buffers that are bound to the same page of mapped memory, which may result in data being lost when copying pages from the `page_guard` shadow allocation to the real allocation.  This data loss can result in visible corruption during capture.  Forcing buffer sizes and alignments to a multiple of the system page size prevents multiple buffers from being bound to the same page, avoiding data loss from simultaneous CPU writes to the shadow allocation and GPU writes to the real allocation for different buffers bound to the same page.  This option is only available for the Vulkan API.  Default is `true` |
| Page Guard Unblock SIGSEGV                     | GFXRECON_PAGE_GUARD_UNBLOCK_SIGSEGV                     | BOOL    | When the `page_guard` memory tracking mode is enabled and in the case that SIGSEGV has been marked as blocked in thread's signal mask, setting this enviroment variable to `true` will forcibly re-enable the signal in the thread's signal mask. Default is `false`                                                                                                                                                                                                                                                                                                                                                                                                                                                                                                                                                                                                                                                                                                        |
| Page Guard Signal Handler Watcher              | GFXRECON_PAGE_GUARD_SIGNAL_HANDLER_WATCHER              | BOOL    | When the `page_guard` memory tracking mode is enabled, setting this enviroment variable to `true` will spawn a thread which will will periodically reinstall the `SIGSEGV` handler if it has been replaced by the application being traced. Default is `false`                                                                                                                                                                                                                                                                                                                                                                                                                                                                                                                                                                                                                                                                                                              |
| Page Guard Signal Handler Watcher Max Restores | GFXRECON_PAGE_GUARD_SIGNAL_HANDLER_WATCHER_MAX_RESTORES | INTEGER | Sets the number of times the watcher will attempt to restore the signal handler. Setting it to a negative will make the watcher thread run indefinitely. Default is `1`                                                                                                                                                                                                                                                                                                                                                                                                                                                                                                                                                                                                                                                                                                                                                                                                     |
| Force Command Serialization                    | GFXRECON_FORCE_COMMAND_SERIALIZATION                    | BOOL    | Sets exclusive locks(unique_lock) for every ApiCall. It can avoid external multi-thread to cause captured issue.                                                                                                                                                                                                                                                                                                                                                                                                                                                                                                                                                                                                                                                                                                                                                                                                                                                            |
| Queue Zero Only                                | GFXRECON_QUEUE_ZERO_ONLY                                | BOOL    | Forces to using only QueueFamilyIndex: 0 and queueCount: 1 on capturing to avoid replay error for unavailble VkQueue.                                                                                                                                                                                                                                                                                                                                                                                                                                                                                                                                                                                                                                                                                                                                                                                                                                                       |
| Allow Pipeline Compile Required                | GFXRECON_ALLOW_PIPELINE_COMPILE_REQUIRED                | BOOL    | The default behaviour forces VK_PIPELINE_COMPILE_REQUIRED to be returned from Create*Pipelines calls which have VK_PIPELINE_CREATE_FAIL_ON_PIPELINE_COMPILE_REQUIRED_BIT set, and skips dispatching and recording the calls. This forces applications to fallback to recompiling pipelines without caching, the Vulkan calls for which will be captured. Enabling this option causes capture to record the application's calls and implementation's return values unmodified, but the resulting captures are fragile to changes in Vulkan implementations if they use pipeline caching.                                                                                                                                                                                                                                                                                                                                                                                     |
#### Memory Tracking Known Issues

### Capture Limitations

#### Conflicts With Crash Detection Libraries

As described in
[Understanding GFXReconstruct Layer Memory Capture](#understanding-gfxreconstruct-layer-memory-capture),
the capture layer, when it utilizing the `page_guard` mechanism, it uses a signal
handler to detect modifications to mapped memory.
Only one signal handler for that signal can be registered at a time, which can
lead to a potential conflict with crash detection libraries that will also
register a signal handler.

Conflict between the `page_guard` mechanism  and crash detection libraries depends on the
order with which each component registers its signal handler.
The capture layer will not register its signal handler until the first call to
`vkMapMemory`.
As long as the application initializes the crash detection library before
calling `vkMapMemory`, there should be no conflict.

The conflict occurs when the application initializes its Vulkan component and
its crash detection library concurrently.
Applications have been observed to initialize Vulkan and begin uploading
resources with one or more threads, while at the same time initializing a crash
detection library from another thread.
For this scenario, the crash detection library sets its signal handler after the
first call to `vkMapMemory`, while a resource upload thread is actively writing
to the mapped memory.
After the crash detection library sets its signal handler, it immediately
receives a SIGSEGV event generated by the concurrent write to mapped memory,
which it detects as a crash and terminates the application.

`userfaultfd` mechanism was introduced in order to work around such conflicts.

#### Memory Tracking Limitations

There is a limitation with the `page_guard` memory tracking method used by the
GFXReconstruct capture layer.
The logic behind that method is to apply a memory protection to the
guarded/shadowed regions so that accesses made by the user to trigger a
segmentation fault which is handled by GFXReconstruct.
If the access is made by a system call (like `fread()`) then there won't be a
segmentation fault generated and the function will fail.
As a result the mapped region will not be updated.

#### Settings File

Capture options may also be specified through a layer settings file.  The layer
settings file will be loaded before the environment variables are processed,
allowing environment variables to override individual settings file entries.

The `VK_LAYER_SETTINGS_PATH` environment variable is used to enable a
settings file. The environment variable may be set as either the path to the
folder containing a file named `vk_layer_settings.txt` or the full path to a
file with a custom name. When set to a folder, the capture layer will try to
open a file in that folder named `vk_layer_settings.txt`.  When set to a file,
the capture layer will try to open a file with the specified name.

The settings file may be combined with settings files for other layers. The
capture layer will ignore entries that do not start with the
'lunarg_gfxreconstruct.' prefix.

A sample layer settings file, documenting each available setting, can be found
in the GFXReconstruct GitHub repository at `layer/vk_layer_settings.txt`. Most
binary distributions of the GFXReconstruct software will also include a sample
settings file.

#### Selecting Settings for the page_guard Memory Tracking Mode

The default settings selected for the `page_guard` memory tracking mode are the settings that are most likely to work on a given platform, but may not provide the best performance for all cases.

For Windows, setting `GFXRECON_PAGE_GUARD_EXTERNAL_MEMORY` to `true` is recommended. If capture does not work with this setting, or a different operating system is being used, try the default settings.

If capture performs poorly with the the default settings, try setting `GFXRECON_PAGE_GUARD_PERSISTENT_MEMORY` to `true`.

If corruption is observed during capture, try setting `GFXRECON_PAGE_GUARD_ALIGN_BUFFER_SIZES` to `true`. If this does not help, try setting `GFXRECON_PAGE_GUARD_SEPARATE_READ` to `false`.

### Capture Files

Capture files are created on the first call to `vkCreateInstance`, when the
Vulkan loader loads the capture layer, and are closed on `vkDestroyInstance`,
when the last active instance is destroyed and the layer is unloaded.

If multiple instances are active concurrently, only one capture file will be
created. If multiple instances are active consecutively (i.e. an instance is
created and destroyed before the next instance is created), the creation of
each instance will generate a new file. For applications that create multiple
instances consecutively, it will be necessary to enable capture file timestamps
to prevent each new instance from overwriting the file created by the previous
instance.

If the layer fails to open the capture file, it will make the call to
`vkCreateInstance` fail, returning `VK_ERROR_INITIALIZATION_FAILED`.

#### Specifying Capture File Location

The capture file's save location can be specified by setting the
`GFXRECON_CAPTURE_FILE` environment variable, described above in
the [Layer Options](#layer-options) section.

#### Timestamps

When capture file timestamps are enabled, a timestamp with an ISO 8601-based
format will be added to the name of every file created by the layer. The
timestamp is generated when the capture file is created by the layer's
`vkCreateInstance` function and is added to the base filename specified
through the `GFXRECON_CAPTURE_FILE` environment variable. Timestamps have
the form:

```text
_yyyymmddThhmmss
```

where the lower-case letters stand for: Year, Month, Day, Hours, Minutes,
Seconds.  The `T` is a designator that separates the date and time components.
Time is reported for the local timezone and is specified with the 24-hour
format.

The following example shows a timestamp that was added to a file that was
originally named `gfxrecon_capture.gfxr` and was created at 2:35 PM
on November 25, 2018:
  `gfxrecon_capture_20181125T143527.gfxr`

### Trimmed Captures

Trimmed captures are created when GFXR is configured to start capturing at some later
time in execution.

To create a trimmed capture one of the trimming options can be used.
For example on desktop there is the `GFXRECON_CAPTURE_FRAMES` environment variable,
which specifies the frame ranges to capture, each range generating a separate
trimmed capture file. There's also the `GFXRECON_CAPTURE_TRIGGER` environment
variable. Each time the hot key is pressed a new trimmed capture is started/stopped.

An existing capture file can be trimmed by replaying the capture with the capture layer
enabled and a trimming frame range or trimming hot key enabled. (However, replay for
some content may be fast enough using the hot key may be difficult.) Here's an example
command-line that replays an existing capture with the capture layer enabled and
configured to capture only from frame 100 through frame 200 into a new capture file:

`gfxrecon-capture.py -f 100-200 gfxrecon-replay gfxrecon-example-capture.gfxr``

### Capture Script

The `gfxrecon-capture-vulkan.py` tool is a convenience script that can be used to
start a capture and specify the capture options using a single command.

```text
usage: gfxrecon-capture-vulkan.py [-h]
                                  [-w dir]
                                  [-o captureFile]
                                  [-f captureFrames]
                                  [--no-file-timestamp]
                                  [--trigger {F1-F12,TAB,CTRL}]
                                  [--compression-type {LZ4,ZLIB,ZSTD,NONE}]
                                  [--file-flush]
                                  [--log-level {debug,info,warn,error,fatal}]
                                  [--log-file <file>]
                                  [--memory-tracking-mode {page_guard,assisted,unassisted}]
                                  <program> [<programArgs>]

Create a capture of a Vulkan program.

positional arguments:
  <program> [<program args>]
                        Program to capture, optionally followed by program
                        arguments

optional arguments:
  -h, --help            show this help message and exit
  -w <dir>, --working-dir <dir>
                        Set CWD to this directory before running the program
  -o <captureFile>, --capture-file <captureFile>
                        Name of the capture file, default is
                        gfxrecon_capture.gfxr
  -f <captureFrames>, --capture-frames <captureFrames>
                        List of frames to capture, default is all frames
  --no-file-timestamp   Do not add a timestamp to the capture file name
  --trigger {F1,F2,F3,F4,F5,F6,F7,F8,F9,F10,F11,F12,TAB,CTRL}
                        Specify a hotkey to start/stop capture
  --compression-type {LZ4,ZLIB,ZSTD,NONE}
                        Specify the type of compression to use in the capture
                        file, default is LZ4
  --file-flush          Flush output stream after each packet is written to
                        capture file
  --log-level {debug,info,warn,error,fatal}
                        Specify highest level message to log, default is info
  --log-file <logFile>  Write log messages to a file at the specified path.
                        Default is: Empty string (file logging disabled)
  --memory-tracking-mode {page_guard,assisted,unassisted}
                        Method to use to track changes to memory mapped objects:
                           page_guard: use guard pages to track changes (default)
                           assisted:   application will call vkFlushMappedMemoryRanges
                                       for memory to be written to the capture file
                           unassisted: all mapped memory will be written to the
                                       capture file during VkQueueSubmit and VkUnmapMemory
```

Most of the options for `gfxrecon-capture-vulkan.py` result in the script setting
the appropriate capture layer environment variable, then invoking the program to
be captured. Environment variables not set by `gfxrecon-capture-vulkan.py` can be
set manually before running `gfxrecon-capture-vulkan.py` and they will be detected by
the capture layer.

The `gfxrecon-capture-vulkan.py` tool is a Python3 script. In order to use it, a
Python3 interpreter must first be installed. Once Python3 is installed, you should
be able to invoke `gfxrecon-capture-vulkan.py` by simply typing:

```bash
gfxrecon-capture-vulkan.py -o vkcube.gfxr vkcube
```

On Windows, after installing Python3, be sure to associate the `.py` file extension with
the Python3 interpreter before you run the script.



## Replaying API Calls

The GFXReconstruct Replay tool, `gfxrecon-replay`, can be used to replay
files captured with or generated by other GFXReconstruct components.

### Command Line Arguments

The `gfxrecon-replay` tool for desktop accepts the following command line
arguments:

```text
gfxrecon-replay         [-h | --help] [--version] [--gpu <index>]
                        [--pause-frame <N>] [--paused] [--sync] [--screenshot-all]
                        [--screenshots <N1(-N2),...>] [--screenshot-format <format>]
                        [--screenshot-dir <dir>] [--screenshot-prefix <file-prefix>]
                        [--screenshot-scale SCALE] [--screenshot-size WIDTHxHEIGHT]
                        [--sfa | --skip-failed-allocations] [--replace-shaders <dir>]
                        [--opcd | --omit-pipeline-cache-data] [--wsi <platform>]
                        [--surface-index <N>] [--remove-unsupported] [--validate]
                        [-m <mode> | --memory-translation <mode>]
                        [--fwo <x,y> | --force-windowed-origin <x,y>]
                        [--swapchain MODE] [--use-captured-swapchain-indices]
                        [--mfr|--measurement-frame-range <start-frame>-<end-frame>]
                        [--measurement-file <file>] [--quit-after-measurement-range]
                        [--flush-measurement-range]
                        [--log-level <level>] [--log-file <file>] [--log-debugview]
                        [--no-debug-popup] [--use-colorspace-fallback]
                        [--wait-before-present]
<<<<<<< HEAD
                        [--dump-resources <dump-args>] [--dump-resources-before-draw]
=======
                        [--dump-resources <arg>] [--dump-resources-before-draw]
>>>>>>> 976d4971
                        [--dump-resources-scale <scale>] [--dump-resources-dir <dir>]
                        [--dump-resources-image-format <format>]
                        [--dump-resources-dump-depth-attachment]
                        [--dump-resources-dump-color-attachment-index <index>]
                        [--dump-resources-dump-vertex-index-buffers]
                        [--dump-resources-json-output-per-command]
                        [--dump-resources-dump-immutable-resources]
                        [--dump-resources-dump-all-image-subresources] <file>

Required arguments:
  <file>                Path to the capture file to replay.

Optional arguments:
  -h                    Print usage information and exit (same as --help).
  --version             Print version information and exit.
  --log-level <level>   Specify highest level message to log. Options are:
                        debug, info, warning, error, and fatal. Default is info.
  --log-file <file>     Write log messages to a file at the specified path.
                        Default is: Empty string (file logging disabled).
  --log-debugview       Log messages with OutputDebugStringA. Windows only.
  --gpu <index>         Use the specified device for replay, where index
                        is the zero-based index to the array of physical devices
                        returned by vkEnumeratePhysicalDevices.  Replay may fail
                        if the specified device is not compatible with the
                        original capture devices.
  --gpu-group <index>   Use the specified device group for replay, where index
                        is the zero-based index to the array of physical device group
                        returned by vkEnumeratePhysicalDeviceGroups.  Replay may fail
                        if the specified device group is not compatible with the
                        original capture device group.
  --pause-frame <N>     Pause after replaying frame number N.
  --paused              Pause after replaying the first frame (same
                        as --pause-frame 1).
  --screenshot-all
                        Generate screenshots for all frames.  When this
                        option is specified, --screenshots is ignored.
  --screenshots <N1[-N2][,...]>
                        Generate screenshots for the specified frames.
                        Target frames are specified as a comma separated
                        list of frame ranges.  A frame range can be specified
                        as a single value, to specify a single frame, or as
                        two hyphenated values, to specify the first and last
                        frames to process.  Frame ranges should be specified in
                        ascending order and cannot overlap.  Note that frame
                        numbering is 1-based (i.e. the first frame is frame 1).
                        Example: 200,301-305 will generate six screenshots.
  --screenshot-format <format>
                        Image file format to use for screenshot generation.
                        Available formats are:
                            bmp         Bitmap file format.  This is the default format.
                            png         Portable Network Graphics file format.
  --screenshot-dir <dir>
                        Directory to write screenshots.  Default is the current
                        working directory.
  --screenshot-prefix <file-prefix>
                        Prefix to apply to the screenshot file name.  Default is
                        "screenshot", producing file names similar to
                        "screenshot_frame8049.bmp".
  --screenshot-scale SCALE
                        Specify a decimal factor which will determine screenshot
                        sizes. The factor will be multiplied with the swapchain
                        images dimension to determine the screenshot dimensions.
                        Default is 1.0.
  --screenshot-size WIDTHxHEIGHT
                        Specify desired screenshot dimensions. Leaving this
                        unspecified screenshots will use the swapchain images
                        dimensions. If --screenshot-scale is also specified then
                        this option is ignored.
  --sfa                 Skip vkAllocateMemory, vkAllocateCommandBuffers, and
                        vkAllocateDescriptorSets calls that failed during
                        capture (same as --skip-failed-allocations).
  --replace-shaders <dir> Replace the shader code in each CreateShaderModule
                        with the contents of the file <dir>/sh<handle_id> if found, where
                        <handle_id> is the handle id of the CreateShaderModule call.
                        See gfxrecon-extract.
  --opcd                Omit pipeline cache data from calls to
                        vkCreatePipelineCache and skip calls to
                        vkGetPipelineCacheData (same as
                        --omit-pipeline-cache-data).
  --wsi <platform>      Force replay to use the specified wsi platform.
                        Available platforms are: auto,win32,xlib,xcb,wayland
  --surface-index <N>   Restrict rendering to the Nth surface object created.
                        Used with captures that include multiple surfaces.  Default
                        is -1 (render to all surfaces).
  --sync                Synchronize after each queue submission with vkQueueWaitIdle.
  --remove-unsupported  Remove unsupported extensions and features from instance
                        and device creation parameters.
  --validate            Enables the Khronos Vulkan validation layer when replaying a
                        Vulkan capture or the Direct3D debug layer when replaying a
                        Direct3D 12 capture.
  -m <mode>             Enable memory translation for replay on GPUs with memory
                        types that are not compatible with the capture GPU's
                        memory types.  Available modes are:
                            none        No memory translation is performed.  This
                                        is the default behavior.
                            remap       Attempt to map capture memory types to
                                        compatible replay memory types, without
                                        altering memory allocation behavior.
                            realign     Adjust memory allocation sizes and
                                        resource binding offsets based on
                                        replay memory properties.
                            rebind      Change memory allocation behavior based
                                        on resource usage and replay memory
                                        properties.  Resources may be bound
                                        to different allocations with different
                                        offsets.  Uses VMA to manage allocations
                                        and suballocations.
  --fwo <x,y>           Force windowed mode if not already, and allow setting of a custom window location.
                        (Same as --force-windowed-origin)
  --no-debug-popup      Disable the 'Abort, Retry, Ignore' message box
                        displayed when abort() is called (Windows debug only).
  --swapchain MODE      Choose a swapchain mode to replay. Available modes are:
                            virtual     Virtual Swapchain of images which match
                                        the swapchain in effect at capture time and
                                        which are copied to the underlying swapchain of the
                                        implementation being replayed on. This is default.
                            captured    Use the swapchain indices stored in the
                                        capture directly on the swapchain setup for replay.
                            offscreen   Disable creating swapchains, surfaces
                                        and windows. To see rendering, add the --screenshots option.
  --vssb
                        Skip blit to real swapchain to gain performance during replay.
  --use-captured-swapchain-indices
                        Same as "--swapchain captured". Ignored if the "--swapchain" option is used.
  --measurement-frame-range <start_frame>-<end_frame>
              Custom framerange to measure FPS for.
              This range will include the start frame but not the end frame.
              The measurement frame range defaults to all frames except the loading
              frame but can be configured for any range. If the end frame is past the
              last frame in the trace it will be clamped to the frame after the last
              (so in that case the results would include the last frame).
  --measurement-file <file>
              Write measurements to a file at the specified path.
              Default is: '/sdcard/gfxrecon-measurements.json' on android and
              './gfxrecon-measurements.json' on desktop.
  --quit-after-measurement-range
              If this is specified the replayer will abort
              when it reaches the <end_frame> specified in
              the --measurement-frame-range argument.
  --flush-measurement-range
              If this is specified the replayer will flush
              and wait for all current GPU work to finish at the
              start and end of the measurement range.
  --flush-inside-measurement-range
              If this is specified the replayer will flush and wait
              for all current GPU work to finish at the end of each
              frame inside the measurement range.
  --use-colorspace-fallback
              Swap the swapchain color space if unsupported by replay device.
              Check if color space is not supported by replay device and
              fallback to VK_COLOR_SPACE_SRGB_NONLINEAR_KHR.
  --offscreen-swapchain-frame-boundary
              Should only be used with offscreen swapchain.
              Activates the extension VK_EXT_frame_boundary (always supported if
              trimming, checks for driver support otherwise) and inserts command
              buffer submission with VkFrameBoundaryEXT where vkQueuePresentKHR
              was called in the original capture.
              This allows preserving frames when capturing a replay that uses.
              offscreen swapchain.
  --sgfs <status>
              Specify behaviour to skip calls to vkWaitForFences and vkGetFenceStatus:
                status=0 : Don't skip
                status=1 : Skip unsuccessful calls
                status=2 : Allways skip
              If no skip frame range is specified (--sgfr), the status applies to all
              frames.
  --sgfr <frame-ranges>
              Frame ranges where --sgfs applies. The format is:
                <frame-start-1>-<frame-end-1>[,<frame-start-1>-<frame-end-1>]*
  --wait-before-present
              Force wait on completion of queue operations for all queues
              before calling Present. This is needed for accurate acquisition
              of instrumentation data on some platforms.
<<<<<<< HEAD
  --dump-resources <vulkan-begincommandbuffercall-index>,<vulkan-drawcall-index>,<vulkan-queuesubmitcall-index>
              Dump gpu resources after the specified draw call in the specific
              command buffer, during the specific queuesubmit call.
              This option can be repeated to initiate multiple dumps of
              gpu resources.
  --dump-resources BeginCommandBuffer=<n>,Draw=<n>,BeginRenderPass=<n>,NextSubPass=<n>,EndRenderPass=<n>,Dispatch=<n>,TraceRays=<n>,QueueSubmit=<n>
=======
   --dump-resources <arg>
              <arg> is BeginCommandBuffer=<n>,Draw=<m>,BeginRenderPass=<o>,
              NextSubpass=<p>,Dispatch=<q>,CmdTraceRays=<r>,QueueSubmit=<s>
              GPU resources are dumped after the given vkCmdDraw*,
              vkCmdDispatch, or vkCmdTraceRaysKHR is replayed.
>>>>>>> 976d4971
              Dump gpu resources after the given vmCmdDraw*, vkCmdDispatch, or vkCmdTraceRaysKHR is replayed. The parameter for
              each is a block index from the capture file.  The additional parameters are used to identify during which occurence
              of the vkCmdDraw/VkCmdDispath/VkCmdTrancRaysKHR resources will be dumped.  NextSubPass can be repeated 0 or more times to
              indicate subpasses withing a render pass.  Note that the minimal set of parameters must be one of:
                  BeginCmdBuffer, Draw, BeginRenderPass, EndRenderPass, and QueueSubmit
                  BeginCmdBuffer, Dispatch and QueueSubmit
                  BeginCmdBuffer, TraceRays and QueueSubmit
  --dump-resources <filename>
              Extract --dump-resources args from the specified file, with each line in the file containing a comma or space separated
              list of the parameters to --dump-resources. The file can contain multiple lines specifying multiple dumps.
  --dump-resources <filename>.json
              Extract --dump-resource args from the specified json file. The format for the json file is documented in detail
              in the gfxreconstruct documentation.
  --dump-resources-image-format <format>
<<<<<<< HEAD
                        Image file format to use for image resource dumping.
                        Available formats are:
                            bmp         Bitmap file format.  This is the default format.
                            png         Png file format.
=======
              Image file format to use for image resource dumping.
              Available formats are:
                  bmp         Bitmap file format.  This is the default format.
                  png         Png file format.
>>>>>>> 976d4971
  --dump-resources-before-draw
              In addition to dumping gpu resources after the CmdDraw, CmdDispatch and CmdTraceRays calls specified by the
              --dump-resources argument, also dump resources before those calls.
  --dump-resources-scale <scale>
              Scale images generated by dump resources by the given scale factor. The scale factor must be a floating point number
              greater than 0. Values greater than 10 are capped at 10. Default value is 1.0.
  --dump-resources-dir <dir>
              Directory to write dump resources output files. Default is the current working directory.
  --dump-resources-image-format <format>
              Image file format to use when dumping image resources. Available formats are: bmp, png
  --dump-resources-dump-depth-attachment
              Configures whether to dump the depth attachment when dumping draw calls. Default is disabled.
<<<<<<< HEAD
  --dump-resources-dump-color-attachment-index
              Specify which color attachment to dump when dumping draw calls. It should be an unsigned zero
              based integer. Default is to dump all color attachment
=======
  --dump-resources-dump-color-attachment-index <index>
              Specify which color attachment to dump when dumping draw calls. It should be an unsigned zero
              based integer. Default is to dump all color attachments.
>>>>>>> 976d4971
  --dump-resources-dump-vertex-index-buffers
              Enables dumping of vertex and index buffers while dumping draw call resources.
  --dump-resources-json-output-per-command
              Enables storing a json output file for each dumped command. Overrides default behavior which
              is generating one output json file that contains the information for all dumped commands.
  --dump-resources-dump-immutable-resources
<<<<<<< HEAD
              Enables dumping of resources that are used as inputs in the commands requested for dumping
  --dump-resources-dump-all-image-subresources
              Enables dumping of all image sub resources (mip map levels and array layers)
=======
              Enables dumping of resources that are used as inputs in the commands requested for dumping.
  --dump-resources-dump-all-image-subresources
              Enables dumping of all image sub resources (mip map levels and array layers).
>>>>>>> 976d4971
```

### Key Controls

The `gfxrecon-replay` tool for Desktop supports the following key controls:

| Key(s)         | Action                                 |
| -------------- | -------------------------------------- |
| Space, p       | Toggle pause/play.                     |
| Right arrow, n | Advance to the next frame when paused. |

### Virtual Swapchain

During replay, swapchain indices for present can be different from captured indices. Causes for this can include the swapchain image count differing between capture and replay, and `vkAcquireNextImageKHR` returning a different `pImageIndex` at replay to the one that was captured. These issues can cause unexpected rendering or even crashes.

Virtual Swapchain insulates higher layers in the Vulkan stack from these problems by creating a set of images, exactly matching the swapchain configuration at capture time, which it exposes for them to render into.  Before a present, it copies the virtual image to a target swapchain image for display. Since this issue can happen in many situations, virtual swapchain is the default setup. If the user wants to bypass the feature and use the captured indices to present directly on the swapchain of the replay implementation, they should add the `--use-captured-swapchain-indices` option when invoking `gfxrecon-replay`.

### Debug mode VMA errors

gfxrec-replay with the -m rebind option uses the Vulkan Memory Allocator library for memory allocations. If gfxrecon-replay is compiled debuggable, VMA_ASSERT errors in VMA can be trapped for debugging by setting GFXRECON_LOG_BREAK_ON_ERROR to true.

### Fence skipping

There can be situations where one wants to alter Vulkan fences behavior without being able to modifying the application. For example, for GPU performance measurements, we might want to "pack frames" when replaying by removing fences that we know unnecessary. For these situations, the options `--skip-get-fence-status`(`--sgfs`) and `--skip-get-fence-ranges`(`--sgfr`) have been created.

There are three possible status that can be set using `--sgfs`:
- `0` - Don't skip: The default status, nothing particular happens.
- `1` - Skip unsuccessful: `vkWaitForFences`/`vkGetFenceStatus` is called only if the result at capture time was `VK_SUCCESS`. Else, the result obtained at capture time is directly returned.
- `2` - Skip all: `vkWaitForFences`/`vkGetFenceStatus` is never called and `VK_SUCCESS` is returned directly instead.

The `--sgfr` option specify at which frames these conditions apply. If `--sgfr` is not specified, they apply to all frames.

### Dumping resources

GFXReconstruct offers the capability to dump resources when replaying a capture file. Detailed documentation of that feature can be found in [vulkan_dump_resources.md](./vulkan_dump_resources.md)

## Other Capture File Processing Tools

### Capture File Info

The `gfxrecon-info` tool prints statistics for a GFXReconstruct capture file, including
information about the application,
the physical device , device memory allocation, and device pipelines.

```text
gfxrecon-info - Print statistics for a GFXReconstruct capture file.

Usage:
  gfxrecon-info [-h | --help] [--version] <file>

Required arguments:
  <file>      The GFXReconstruct capture file to be processed.

Optional arguments:
  -h          Print usage information and exit (same as --help).
  --version   Print version information and exit.
```

### Capture File Compression

The `gfxrecon-compress` tool compresses or decompresses GFXReconstruct
capture files. It can also be used to change the compression format used
in a capture file.

```text
gfxrecon-compress - A tool to compress/decompress GFXReconstruct capture files.

Usage:
  gfxrecon-compress [-h | --help] [--version] <input_file> <output_file> <compression_format>

Required arguments:
  <input_file>    Path to the input file to process.
  <output_file>   Path to the output file to generate.
  <compression_format>  Compression format to apply to the output file.
                        Options are:
                          LZ4  - Use LZ4 compression.
                          ZLIB - Use zlib compression.
                          ZSTD - Use Zstandard compression.
                          NONE - Remove compression.

Optional arguments:
  -h              Print usage information and exit (same as --help).
  --version       Print version information and exit.
```

### Shader Extraction

The `gfxrecon-extract` tool extracts all shaders in a GFXReconstruct capture
file. The extracted shaders are placed into a specified directory.

```text
gfxrecon-extract - Extract shaders from a GFXReconstruct capture file.

Usage:
  gfxrecon-extract [-h | --help] [--version] [--dir <dir>] <file>

Optional arguments:
  -h          Print usage information and exit (same as --help).
  --version   Print version information and exit.
  --dir <dir> Place extracted shaders into directory <dir>. Otherwise
              use <file>.shaders in working directory. Create directory
              if necessary. Each shader is placed in individual file
              named sh<handle_id> where handle_id is handle id of the
              CreateShaderModule call. See gfxrecon-replay --replace-shaders.
Required arguments:
  <file>      The GFXReconstruct capture file to be processed.
```

### Trimmed File Optimization

The `gfxrecon-optimize` tool removes unused buffer and image initialization
data from trimmed capture files.

For trimmed capture files, a snapshot of the Vulkan API state is written at
the start of the file. This state snapshot includes the data for all buffers
and images that were live at the time that capture started. Some of the buffer
and image objects captured in the state snapshot may go unreferenced by the
captured frames and their data can be removed from the capture file. The
`gfxrecon-optimize` tool will process a trimmed file to identify buffer and
image objects that were initialized in the state snapshot, but were not used
by any of the captured frames, and generate a new capture file that omits the
data for these unused buffer and image objects.

```text
gfxrecon-optimize - Remove unused resource initialization data from trimmed
                    GFXReconstruct capture files.

Usage:
  gfxrecon-optimize [-h | --help] [--version] <input-file> <output-file>

Required arguments:
  <input-file>          The trimmed GFXReconstruct capture file to be
                        processed.
  <output-file>         The name of the new GFXReconstruct capture file to be
                        created.

Optional arguments:
  -h                    Print usage information and exit (same as --help).
  --version             Print version information and exit.
```

### JSON Lines Conversion

The `gfxrecon-convert` tool converts a capture file into a series of JSON
documents, one per line following the
[JSON Lines standard](https://jsonlines.org/).
The JSON document on each line is designed to be parsed by tools such as simple
Python scripts as well as being useful for inspection by eye after pretty
printing, for example by piping through a command-line tool such as
[`jq`](https://stedolan.github.io/jq/).
For these post-processing use cases, `gfxrecon-convert` can be used to stream
from binary captures directly, without
having to save the intermediate JSON files to storage.
Because each JSON object is on its own line, line oriented tools such as
grep, sed, head, and split can be applied ahead of JSON-aware ones which
are heavier-weight to reduce their workload on large captures.

The file begins with a header object containing some metadata, followed by a
series of objects representing the sequence of Vulkan calls stored in the
capture. More details of the file format can be found in the tool's
[README](tools/convert/README.md).


```text
gfxrecon-convert - A tool to convert GFXReconstruct capture files to text.

Usage:
  gfxrecon-convert [-h | --help] [--version] <file>

Required arguments:
  <file>		Path to the GFXReconstruct capture file to be converted
                to text.

Optional arguments:
  -h			        Print usage information and exit (same as --help).
  --version		        Print version information and exit.
  --output file         'stdout' or a path to a file to write JSON output
                        to. Default is the input filepath with "gfxr" replaced
                        by "jsonl".
  --no-debug-popup      Disable the 'Abort, Retry, Ignore' message box
                        displayed when abort() is called (Windows debug only).
```

### Command Launcher

The `gfxrecon.py` tool is a utility that can be used to launch all of the
GFXReconstruct commands.

```text
usage: gfxrecon.py [-h] command ...

GFXReconstruct utility launcher.

positional arguments:
  command     Command to execute. Valid options are [capture, compress, convert,
              extract, info, optimize, replay]
  args        Command-specific argument list. Specify -h after command name for
              command help.

optional arguments:
  -h, --help  show this help message and exit
```

The `gfxrecon.py` tool is a Python3 script. In order to use it, a
Python3 interpreter must first be installed. Once Python3 is installed, you should
be able to invoke `gfxrecon.py` by simply typing:

```bash
gfxrecon.py capture -o vkcube.gfxr vkcube
```

On Windows, after installing Python3, be sure to associate the `.py` file extension with
the Python3 interpreter before you run the script.

### Options Common To all Tools

If the environment variable `GFXRECON_NO_DEBUG_POPUP` has any non-zero
number or non-empty, non-numeric string value when running any of
of the file processing tools, the tool will attempt to disable the
'Abort, Retry, Ignore' message box displayed when `assert()` fails on
Windows in a Debug build.  This behavior is slightly different than
`--no-debug-popup` in that the message box is disabled before any other
variable initialization.  This is probably most useful in headless or
"Continuous Integration" builds when an on-screen message box that
can't be automatically dismissed may hang scripts or cause directories
to be locked.  (Note that "FALSE" and "no", as examples, are non-empty,
non-numeric string values and will be interpreted as enabling the option.)<|MERGE_RESOLUTION|>--- conflicted
+++ resolved
@@ -534,11 +534,7 @@
                         [--log-level <level>] [--log-file <file>] [--log-debugview]
                         [--no-debug-popup] [--use-colorspace-fallback]
                         [--wait-before-present]
-<<<<<<< HEAD
-                        [--dump-resources <dump-args>] [--dump-resources-before-draw]
-=======
                         [--dump-resources <arg>] [--dump-resources-before-draw]
->>>>>>> 976d4971
                         [--dump-resources-scale <scale>] [--dump-resources-dir <dir>]
                         [--dump-resources-image-format <format>]
                         [--dump-resources-dump-depth-attachment]
@@ -712,20 +708,11 @@
               Force wait on completion of queue operations for all queues
               before calling Present. This is needed for accurate acquisition
               of instrumentation data on some platforms.
-<<<<<<< HEAD
-  --dump-resources <vulkan-begincommandbuffercall-index>,<vulkan-drawcall-index>,<vulkan-queuesubmitcall-index>
-              Dump gpu resources after the specified draw call in the specific
-              command buffer, during the specific queuesubmit call.
-              This option can be repeated to initiate multiple dumps of
-              gpu resources.
-  --dump-resources BeginCommandBuffer=<n>,Draw=<n>,BeginRenderPass=<n>,NextSubPass=<n>,EndRenderPass=<n>,Dispatch=<n>,TraceRays=<n>,QueueSubmit=<n>
-=======
    --dump-resources <arg>
               <arg> is BeginCommandBuffer=<n>,Draw=<m>,BeginRenderPass=<o>,
               NextSubpass=<p>,Dispatch=<q>,CmdTraceRays=<r>,QueueSubmit=<s>
               GPU resources are dumped after the given vkCmdDraw*,
               vkCmdDispatch, or vkCmdTraceRaysKHR is replayed.
->>>>>>> 976d4971
               Dump gpu resources after the given vmCmdDraw*, vkCmdDispatch, or vkCmdTraceRaysKHR is replayed. The parameter for
               each is a block index from the capture file.  The additional parameters are used to identify during which occurence
               of the vkCmdDraw/VkCmdDispath/VkCmdTrancRaysKHR resources will be dumped.  NextSubPass can be repeated 0 or more times to
@@ -740,17 +727,10 @@
               Extract --dump-resource args from the specified json file. The format for the json file is documented in detail
               in the gfxreconstruct documentation.
   --dump-resources-image-format <format>
-<<<<<<< HEAD
-                        Image file format to use for image resource dumping.
-                        Available formats are:
-                            bmp         Bitmap file format.  This is the default format.
-                            png         Png file format.
-=======
               Image file format to use for image resource dumping.
               Available formats are:
                   bmp         Bitmap file format.  This is the default format.
                   png         Png file format.
->>>>>>> 976d4971
   --dump-resources-before-draw
               In addition to dumping gpu resources after the CmdDraw, CmdDispatch and CmdTraceRays calls specified by the
               --dump-resources argument, also dump resources before those calls.
@@ -763,30 +743,18 @@
               Image file format to use when dumping image resources. Available formats are: bmp, png
   --dump-resources-dump-depth-attachment
               Configures whether to dump the depth attachment when dumping draw calls. Default is disabled.
-<<<<<<< HEAD
-  --dump-resources-dump-color-attachment-index
-              Specify which color attachment to dump when dumping draw calls. It should be an unsigned zero
-              based integer. Default is to dump all color attachment
-=======
   --dump-resources-dump-color-attachment-index <index>
               Specify which color attachment to dump when dumping draw calls. It should be an unsigned zero
               based integer. Default is to dump all color attachments.
->>>>>>> 976d4971
   --dump-resources-dump-vertex-index-buffers
               Enables dumping of vertex and index buffers while dumping draw call resources.
   --dump-resources-json-output-per-command
               Enables storing a json output file for each dumped command. Overrides default behavior which
               is generating one output json file that contains the information for all dumped commands.
   --dump-resources-dump-immutable-resources
-<<<<<<< HEAD
-              Enables dumping of resources that are used as inputs in the commands requested for dumping
-  --dump-resources-dump-all-image-subresources
-              Enables dumping of all image sub resources (mip map levels and array layers)
-=======
               Enables dumping of resources that are used as inputs in the commands requested for dumping.
   --dump-resources-dump-all-image-subresources
               Enables dumping of all image sub resources (mip map levels and array layers).
->>>>>>> 976d4971
 ```
 
 ### Key Controls
