--- conflicted
+++ resolved
@@ -44,21 +44,14 @@
 
 struct ReplayOptions
 {
-<<<<<<< HEAD
     bool     enable_validation_layer{ false };
     bool     sync_queue_submissions{ false };
     bool     enable_debug_device_lost{ false };
     bool     create_dummy_allocations{ false };
+    bool     omit_null_hardware_buffers{ false };
     bool     force_windowed{ false };
     uint32_t windowed_width{ 0 };
     uint32_t windowed_height{ 0 };
-=======
-    bool enable_validation_layer{ false };
-    bool sync_queue_submissions{ false };
-    bool enable_debug_device_lost{ false };
-    bool create_dummy_allocations{ false };
-    bool omit_null_hardware_buffers{ false };
->>>>>>> 365757b4
 };
 
 GFXRECON_END_NAMESPACE(decode)
