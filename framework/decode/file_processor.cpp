/*
** Copyright (c) 2018-2020 Valve Corporation
** Copyright (c) 2018-2020 LunarG, Inc.
**
** Permission is hereby granted, free of charge, to any person obtaining a
** copy of this software and associated documentation files (the "Software"),
** to deal in the Software without restriction, including without limitation
** the rights to use, copy, modify, merge, publish, distribute, sublicense,
** and/or sell copies of the Software, and to permit persons to whom the
** Software is furnished to do so, subject to the following conditions:
**
** The above copyright notice and this permission notice shall be included in
** all copies or substantial portions of the Software.
**
** THE SOFTWARE IS PROVIDED "AS IS", WITHOUT WARRANTY OF ANY KIND, EXPRESS OR
** IMPLIED, INCLUDING BUT NOT LIMITED TO THE WARRANTIES OF MERCHANTABILITY,
** FITNESS FOR A PARTICULAR PURPOSE AND NONINFRINGEMENT. IN NO EVENT SHALL THE
** AUTHORS OR COPYRIGHT HOLDERS BE LIABLE FOR ANY CLAIM, DAMAGES OR OTHER
** LIABILITY, WHETHER IN AN ACTION OF CONTRACT, TORT OR OTHERWISE, ARISING
** FROM, OUT OF OR IN CONNECTION WITH THE SOFTWARE OR THE USE OR OTHER
** DEALINGS IN THE SOFTWARE.
*/

#include "decode/file_processor.h"

#include "decode/decode_allocator.h"
#include "format/format_util.h"
#include "util/compressor.h"
#include "util/logging.h"
#include "util/platform.h"

#include <cassert>
#include <numeric>

GFXRECON_BEGIN_NAMESPACE(gfxrecon)
GFXRECON_BEGIN_NAMESPACE(decode)

FileProcessor::FileProcessor() :
    file_header_{}, file_descriptor_(nullptr), current_frame_number_(0), bytes_read_(0),
<<<<<<< HEAD
    error_state_(kErrorInvalidFileDescriptor), annotation_handler_(nullptr), compressor_(nullptr), api_call_index_(0),
    block_index_(0), block_limit_(0)
=======
    error_state_(kErrorInvalidFileDescriptor), annotation_handler_(nullptr), compressor_(nullptr), block_index_(0)
>>>>>>> 8f52665a
{}

FileProcessor::FileProcessor(uint64_t block_limit) : FileProcessor()
{
    block_limit_ = block_limit;
}

FileProcessor::~FileProcessor()
{
    if (nullptr != compressor_)
    {
        delete compressor_;
        compressor_ = nullptr;
    }

    if (file_descriptor_)
    {
        fclose(file_descriptor_);
    }

    DecodeAllocator::DestroyInstance();
}

void FileProcessor::WaitDecodersIdle()
{
    for (auto decoder : decoders_)
    {
        decoder->WaitIdle();
    }
};

bool FileProcessor::Initialize(const std::string& filename)
{
    bool success = false;

    int32_t result = util::platform::FileOpen(&file_descriptor_, filename.c_str(), "rb");

    if ((result == 0) && (file_descriptor_ != nullptr))
    {
        success = ProcessFileHeader();

        if (success)
        {
            filename_    = filename;
            error_state_ = kErrorNone;
        }
        else
        {
            fclose(file_descriptor_);
            file_descriptor_ = nullptr;
        }
    }
    else
    {
        GFXRECON_LOG_ERROR("Failed to open file %s", filename.c_str());
        error_state_ = kErrorOpeningFile;
    }

    return success;
}

bool FileProcessor::ProcessNextFrame()
{
    bool success = IsFileValid();

    if (success)
    {
        success = ProcessBlocks();
    }
    else
    {
        // If not EOF, determine reason for invalid state.
        if (file_descriptor_ == nullptr)
        {
            error_state_ = kErrorInvalidFileDescriptor;
        }
        else if (ferror(file_descriptor_))
        {
            error_state_ = kErrorReadingFile;
        }
    }

    return success;
}

bool FileProcessor::ProcessAllFrames()
{
    bool success = true;

    block_index_ = 0;

    while (success)
    {
        if (success)
        {
            success = ProcessNextFrame();
        }
    }

    return (error_state_ == kErrorNone);
}

bool FileProcessor::ContinueDecoding()
{
    bool early_exit = false;
    // If a block limit was specified, obey it.
    // If not (block_limit_ = 0),  then the consumer may determine early exit
    if (block_limit_ > 0)
    {
        if (block_index_ > block_limit_)
        {
            early_exit = true;
        }
    }
    else
    {
        int completed_decoders = 0;
        for (auto decoder : decoders_)
        {
            if (decoder->IsComplete(block_index_) == true)
            {
                completed_decoders++;
            }
        }

        if (completed_decoders == decoders_.size())
        {
            early_exit = true;
        }
    }

    return !early_exit;
}

bool FileProcessor::ProcessFileHeader()
{
    bool success = false;

    if (ReadBytes(&file_header_, sizeof(file_header_)))
    {
        success = format::ValidateFileHeader(file_header_);

        if (success)
        {
            file_options_.resize(file_header_.num_options);

            size_t option_data_size = file_header_.num_options * sizeof(format::FileOptionPair);

            success = ReadBytes(file_options_.data(), option_data_size);

            if (success)
            {
                for (const auto& option : file_options_)
                {
                    switch (option.key)
                    {
                        case format::FileOption::kCompressionType:
                            enabled_options_.compression_type = static_cast<format::CompressionType>(option.value);
                            break;
                        default:
                            GFXRECON_LOG_WARNING("Ignoring unrecognized file header option %u", option.key);
                            break;
                    }
                }

                compressor_ = format::CreateCompressor(enabled_options_.compression_type);

                if ((compressor_ == nullptr) && (enabled_options_.compression_type != format::CompressionType::kNone))
                {
                    GFXRECON_LOG_ERROR("Failed to initialize file compression module (type = %u); replay of "
                                       "compressed data will not be possible",
                                       enabled_options_.compression_type);
                    success      = false;
                    error_state_ = kErrorUnsupportedCompressionType;
                }
            }
        }
        else
        {
            GFXRECON_LOG_ERROR("File header contains invalid four character code");
            error_state_ = kErrorInvalidFourCC;
        }
    }
    else
    {
        GFXRECON_LOG_ERROR("Failed to read file header");
        error_state_ = kErrorReadingFileHeader;
    }

    return success;
}

bool FileProcessor::ProcessBlocks()
{
    format::BlockHeader block_header;
    bool                success = true;

    while (success)
    {
        success = ContinueDecoding();

        if (success)
        {
            success = ReadBlockHeader(&block_header);

            for (auto decoder : decoders_)
            {
                decoder->SetCurrentBlockIndex(block_index_);
            }

            if (success)
            {
                if (format::RemoveCompressedBlockBit(block_header.type) == format::BlockType::kFunctionCallBlock)
                {
                    format::ApiCallId api_call_id = format::ApiCallId::ApiCall_Unknown;

                    success = ReadBytes(&api_call_id, sizeof(api_call_id));

                    if (success)
                    {
                        success = ProcessFunctionCall(block_header, api_call_id);

                        // Break from loop on frame delimiter.
                        if (IsFrameDelimiter(api_call_id))
                        {
                            // Make sure to increment the frame number on the way out.
                            ++current_frame_number_;
                            ++block_index_;
                            break;
                        }
                    }
                    else
                    {
                        HandleBlockReadError(kErrorReadingBlockHeader, "Failed to read function call block header");
                    }
                }
                else if (format::RemoveCompressedBlockBit(block_header.type) == format::BlockType::kMethodCallBlock)
                {
                    format::ApiCallId api_call_id = format::ApiCallId::ApiCall_Unknown;

                    success = ReadBytes(&api_call_id, sizeof(api_call_id));

                    if (success)
                    {
                        success = ProcessMethodCall(block_header, api_call_id);

                        // Break from loop on frame delimiter.
                        if (IsFrameDelimiter(api_call_id))
                        {
                            // Make sure to increment the frame number on the way out.
                            ++current_frame_number_;
                            ++block_index_;
                            break;
                        }
                    }
                    else
                    {
                        HandleBlockReadError(kErrorReadingBlockHeader, "Failed to read function call block header");
                    }
                }
                else if (format::RemoveCompressedBlockBit(block_header.type) == format::BlockType::kMetaDataBlock)
                {
                    format::MetaDataId meta_data_id = format::MakeMetaDataId(
                        format::ApiFamilyId::ApiFamily_None, format::MetaDataType::kUnknownMetaDataType);

                    success = ReadBytes(&meta_data_id, sizeof(meta_data_id));

                    if (success)
                    {
                        success = ProcessMetaData(block_header, meta_data_id);
                    }
                    else
                    {
                        HandleBlockReadError(kErrorReadingBlockHeader, "Failed to read meta-data block header");
                    }
                }
                else if (block_header.type == format::BlockType::kStateMarkerBlock)
                {
                    format::MarkerType marker_type  = format::MarkerType::kUnknownMarker;
                    uint64_t           frame_number = 0;

                    success = ReadBytes(&marker_type, sizeof(marker_type));

                    if (success)
                    {
                        success = ProcessStateMarker(block_header, marker_type);
                    }
                    else
                    {
                        HandleBlockReadError(kErrorReadingBlockHeader, "Failed to read state marker header");
                    }
                }
                else if (block_header.type == format::BlockType::kAnnotation)
                {
                    if (annotation_handler_ != nullptr)
                    {
                        format::AnnotationType annotation_type = format::AnnotationType::kUnknown;

                        success = ReadBytes(&annotation_type, sizeof(annotation_type));

                        if (success)
                        {
                            success = ProcessAnnotation(block_header, annotation_type);
                        }
                        else
                        {
                            HandleBlockReadError(kErrorReadingBlockHeader, "Failed to read annotation block header");
                        }
                    }
                    else
                    {
                        // If there is no annotation handler to process the annotation, we can skip the annotation
                        // block.
                        GFXRECON_CHECK_CONVERSION_DATA_LOSS(size_t, block_header.size);
                        success = SkipBytes(static_cast<size_t>(block_header.size));
                    }
                }
                else
                {
                    // Unrecognized block type.
                    GFXRECON_LOG_WARNING("Skipping unrecognized file block with type %u", block_header.type);
                    GFXRECON_CHECK_CONVERSION_DATA_LOSS(size_t, block_header.size);
                    success = SkipBytes(static_cast<size_t>(block_header.size));
                }
            }
            else
            {
<<<<<<< HEAD
                if (!feof(file_descriptor_))
                {
                    // No data has been read for the current block, so we don't use 'HandleBlockReadError' here, as it
                    // assumes that the block header has been successfully read and will print an incomplete block at
                    // end of file warning when the file is at EOF without an error. For this case (the normal EOF case)
                    // we print nothing at EOF, or print an error message and set the error code directly when not at
                    // EOF.
                    GFXRECON_LOG_ERROR("Failed to read block header");
                    error_state_ = kErrorReadingBlockHeader;
                }
=======
                // Unrecognized block type.
                GFXRECON_LOG_WARNING("Skipping unrecognized file block with type %u", block_header.type);
                GFXRECON_CHECK_CONVERSION_DATA_LOSS(size_t, block_header.size);
                success = SkipBytes(static_cast<size_t>(block_header.size));
            }
            // Count successfully decoded blocks, but leave failed blocks out of
            // the count:
            if (success)
            {
                ++block_index_;
            }
        }
        else
        {
            if (!feof(file_descriptor_))
            {
                // No data has been read for the current block, so we don't use 'HandleBlockReadError' here, as it
                // assumes that the block header has been successfully read and will print an incomplete block at end
                // of file warning when the file is at EOF without an error. For this case (the normal EOF case) we
                // print nothing at EOF, or print an error message and set the error code directly when not at EOF.
                GFXRECON_LOG_ERROR("Failed to read block header");
                error_state_ = kErrorReadingBlockHeader;
>>>>>>> 8f52665a
            }

            ++block_index_;
        }
    }

    return success;
}

bool FileProcessor::ReadBlockHeader(format::BlockHeader* block_header)
{
    assert(block_header != nullptr);

    bool success = false;

    if (ReadBytes(block_header, sizeof(*block_header)))
    {
        success = true;
    }

    return success;
}

bool FileProcessor::ReadParameterBuffer(size_t buffer_size)
{
    if (buffer_size > parameter_buffer_.size())
    {
        parameter_buffer_.resize(buffer_size);
    }

    return ReadBytes(parameter_buffer_.data(), buffer_size);
}

bool FileProcessor::ReadCompressedParameterBuffer(size_t  compressed_buffer_size,
                                                  size_t  expected_uncompressed_size,
                                                  size_t* uncompressed_buffer_size)
{
    // This should only be null if initialization failed.
    assert(compressor_ != nullptr);

    if (compressed_buffer_size > compressed_parameter_buffer_.size())
    {
        compressed_parameter_buffer_.resize(compressed_buffer_size);
    }

    if (ReadBytes(compressed_parameter_buffer_.data(), compressed_buffer_size))
    {
        if (parameter_buffer_.size() < expected_uncompressed_size)
        {
            parameter_buffer_.resize(expected_uncompressed_size);
        }

        size_t uncompressed_size = compressor_->Decompress(
            compressed_buffer_size, compressed_parameter_buffer_, expected_uncompressed_size, &parameter_buffer_);
        if ((0 < uncompressed_size) && (uncompressed_size == expected_uncompressed_size))
        {
            *uncompressed_buffer_size = uncompressed_size;
            return true;
        }
    }
    return false;
}

bool FileProcessor::ReadBytes(void* buffer, size_t buffer_size)
{
    size_t bytes_read = util::platform::FileRead(buffer, 1, buffer_size, file_descriptor_);
    bytes_read_ += bytes_read;
    return (bytes_read == buffer_size);
}

bool FileProcessor::SkipBytes(size_t skip_size)
{
    bool success = util::platform::FileSeek(file_descriptor_, skip_size, util::platform::FileSeekCurrent);

    if (success)
    {
        // These technically count as bytes read/processed.
        bytes_read_ += skip_size;
    }

    return success;
}

void FileProcessor::HandleBlockReadError(Error error_code, const char* error_message)
{
    // Report incomplete block at end of file as a warning, other I/O errors as an error.
    if (feof(file_descriptor_) && !ferror(file_descriptor_))
    {
        GFXRECON_LOG_WARNING("Incomplete block at end of file");
    }
    else
    {
        GFXRECON_LOG_ERROR("%s", error_message);
        error_state_ = error_code;
    }
}

bool FileProcessor::ProcessFunctionCall(const format::BlockHeader& block_header, format::ApiCallId call_id)
{
    size_t      parameter_buffer_size = static_cast<size_t>(block_header.size) - sizeof(call_id);
    uint64_t    uncompressed_size     = 0;
    ApiCallInfo call_info             = {};
    call_info.index                   = block_index_;
    bool success                      = ReadBytes(&call_info.thread_id, sizeof(call_info.thread_id));

    if (success)
    {
        parameter_buffer_size -= sizeof(call_info.thread_id);

        if (format::IsBlockCompressed(block_header.type))
        {
            parameter_buffer_size -= sizeof(uncompressed_size);
            success = ReadBytes(&uncompressed_size, sizeof(uncompressed_size));

            if (success)
            {
                GFXRECON_CHECK_CONVERSION_DATA_LOSS(size_t, uncompressed_size);

                size_t actual_size = 0;
                success            = ReadCompressedParameterBuffer(
                    parameter_buffer_size, static_cast<size_t>(uncompressed_size), &actual_size);

                if (success)
                {
                    assert(actual_size == uncompressed_size);
                    parameter_buffer_size = static_cast<size_t>(uncompressed_size);
                }
                else
                {
                    HandleBlockReadError(kErrorReadingCompressedBlockData,
                                         "Failed to read compressed function call block data");
                }
            }
            else
            {
                HandleBlockReadError(kErrorReadingCompressedBlockHeader,
                                     "Failed to read compressed function call block header");
            }
        }
        else
        {
            success = ReadParameterBuffer(parameter_buffer_size);

            if (!success)
            {
                HandleBlockReadError(kErrorReadingBlockData, "Failed to read function call block data");
            }
        }

        if (success)
        {
            for (auto decoder : decoders_)
            {
                if (decoder->SupportsApiCall(call_id))
                {
                    DecodeAllocator::Begin();
                    decoder->DecodeFunctionCall(call_id, call_info, parameter_buffer_.data(), parameter_buffer_size);
                    DecodeAllocator::End();
                }
            }
        }
    }
    else
    {
        HandleBlockReadError(kErrorReadingBlockHeader, "Failed to read function call block header");
    }

    return success;
}

bool FileProcessor::ProcessMethodCall(const format::BlockHeader& block_header, format::ApiCallId call_id)
{
    size_t           parameter_buffer_size = static_cast<size_t>(block_header.size) - sizeof(call_id);
    uint64_t         uncompressed_size     = 0;
    format::HandleId object_id             = 0;
    ApiCallInfo      call_info             = {};

    bool success = ReadBytes(&object_id, sizeof(object_id));
    success      = success && ReadBytes(&call_info.thread_id, sizeof(call_info.thread_id));

    if (success)
    {
        parameter_buffer_size -= (sizeof(object_id) + sizeof(call_info.thread_id));

        if (format::IsBlockCompressed(block_header.type))
        {
            parameter_buffer_size -= sizeof(uncompressed_size);
            success = ReadBytes(&uncompressed_size, sizeof(uncompressed_size));

            if (success)
            {
                GFXRECON_CHECK_CONVERSION_DATA_LOSS(size_t, uncompressed_size);

                size_t actual_size = 0;
                success            = ReadCompressedParameterBuffer(
                    parameter_buffer_size, static_cast<size_t>(uncompressed_size), &actual_size);

                if (success)
                {
                    assert(actual_size == uncompressed_size);
                    parameter_buffer_size = static_cast<size_t>(uncompressed_size);
                }
                else
                {
                    HandleBlockReadError(kErrorReadingCompressedBlockData,
                                         "Failed to read compressed function call block data");
                }
            }
            else
            {
                HandleBlockReadError(kErrorReadingCompressedBlockHeader,
                                     "Failed to read compressed function call block header");
            }
        }
        else
        {
            success = ReadParameterBuffer(parameter_buffer_size);

            if (!success)
            {
                HandleBlockReadError(kErrorReadingBlockData, "Failed to read function call block data");
            }
        }

        if (success)
        {
            for (auto decoder : decoders_)
            {
                if (decoder->SupportsApiCall(call_id))
                {
                    DecodeAllocator::Begin();
                    decoder->DecodeMethodCall(
                        call_id, object_id, call_info, parameter_buffer_.data(), parameter_buffer_size);
                    DecodeAllocator::End();
                }
            }

            ++api_call_index_;
        }
    }
    else
    {
        HandleBlockReadError(kErrorReadingBlockHeader, "Failed to read function call block header");
    }

    return success;
}

bool FileProcessor::ProcessMetaData(const format::BlockHeader& block_header, format::MetaDataId meta_data_id)
{
    bool success = false;

    format::MetaDataType meta_data_type = format::GetMetaDataType(meta_data_id);
    if (meta_data_type == format::MetaDataType::kFillMemoryCommand)
    {
        format::FillMemoryCommandHeader header;

        success = ReadBytes(&header.thread_id, sizeof(header.thread_id));
        success = success && ReadBytes(&header.memory_id, sizeof(header.memory_id));
        success = success && ReadBytes(&header.memory_offset, sizeof(header.memory_offset));
        success = success && ReadBytes(&header.memory_size, sizeof(header.memory_size));

        if (success)
        {
            GFXRECON_CHECK_CONVERSION_DATA_LOSS(size_t, header.memory_size);

            if (format::IsBlockCompressed(block_header.type))
            {
                size_t uncompressed_size = 0;
                size_t compressed_size   = static_cast<size_t>(block_header.size) - sizeof(meta_data_id) -
                                         sizeof(header.thread_id) - sizeof(header.memory_id) -
                                         sizeof(header.memory_offset) - sizeof(header.memory_size);

                success = ReadCompressedParameterBuffer(
                    compressed_size, static_cast<size_t>(header.memory_size), &uncompressed_size);
            }
            else
            {
                success = ReadParameterBuffer(static_cast<size_t>(header.memory_size));
            }

            if (success)
            {
                for (auto decoder : decoders_)
                {
                    if (decoder->SupportsMetaDataId(meta_data_id))
                    {
                        decoder->DispatchFillMemoryCommand(header.thread_id,
                                                           header.memory_id,
                                                           header.memory_offset,
                                                           header.memory_size,
                                                           parameter_buffer_.data());
                    }
                }
            }
            else
            {
                if (format::IsBlockCompressed(block_header.type))
                {
                    HandleBlockReadError(kErrorReadingCompressedBlockData,
                                         "Failed to read fill memory meta-data block");
                }
                else
                {
                    HandleBlockReadError(kErrorReadingBlockData, "Failed to read fill memory meta-data block");
                }
            }
        }
        else
        {
            HandleBlockReadError(kErrorReadingBlockHeader, "Failed to read fill memory meta-data block header");
        }
    }
    else if (meta_data_type == format::MetaDataType::kFillMemoryResourceValueCommand)
    {
        format::FillMemoryResourceValueCommandHeader header;

        success = ReadBytes(&header.thread_id, sizeof(header.thread_id));
        success = ReadBytes(&header.resource_value_count, sizeof(header.resource_value_count));

        if (success)
        {
            uint64_t data_size = header.resource_value_count * (sizeof(format::ResourceValueType) + sizeof(uint64_t));
            GFXRECON_CHECK_CONVERSION_DATA_LOSS(size_t, data_size);

            if (format::IsBlockCompressed(block_header.type))
            {
                size_t uncompressed_size = 0;
                size_t compressed_size   = static_cast<size_t>(block_header.size) - sizeof(meta_data_id) -
                                         sizeof(header.thread_id) - sizeof(header.resource_value_count);
                size_t uncompressed_data = static_cast<size_t>(data_size);
                success = ReadCompressedParameterBuffer(compressed_size, uncompressed_data, &uncompressed_size);
            }
            else
            {
                success = ReadParameterBuffer(static_cast<size_t>(data_size));
            }

            if (success)
            {
                for (auto decoder : decoders_)
                {
                    if (decoder->SupportsMetaDataId(meta_data_id))
                    {
                        decoder->DispatchFillMemoryResourceValueCommand(header, parameter_buffer_.data());
                    }
                }
            }
            else
            {
                HandleBlockReadError(kErrorReadingBlockData,
                                     "Failed to read fill memory resource value meta-data block");
            }
        }
        else
        {
            HandleBlockReadError(kErrorReadingBlockHeader,
                                 "Failed to read fill memory resource value meta-data block header");
        }
    }
    else if (meta_data_type == format::MetaDataType::kResizeWindowCommand)
    {
        // This command does not support compression.
        assert(block_header.type != format::BlockType::kCompressedMetaDataBlock);

        format::ResizeWindowCommand command;

        success = ReadBytes(&command.thread_id, sizeof(command.thread_id));
        success = success && ReadBytes(&command.surface_id, sizeof(command.surface_id));
        success = success && ReadBytes(&command.width, sizeof(command.width));
        success = success && ReadBytes(&command.height, sizeof(command.height));

        if (success)
        {
            for (auto decoder : decoders_)
            {
                if (decoder->SupportsMetaDataId(meta_data_id))
                {
                    decoder->DispatchResizeWindowCommand(
                        command.thread_id, command.surface_id, command.width, command.height);
                }
            }
        }
        else
        {
            HandleBlockReadError(kErrorReadingBlockData, "Failed to read resize window meta-data block");
        }
    }
    else if (meta_data_type == format::MetaDataType::kResizeWindowCommand2)
    {
        // This command does not support compression.
        assert(block_header.type != format::BlockType::kCompressedMetaDataBlock);

        format::ResizeWindowCommand2 command;

        success = ReadBytes(&command.thread_id, sizeof(command.thread_id));
        success = success && ReadBytes(&command.surface_id, sizeof(command.surface_id));
        success = success && ReadBytes(&command.width, sizeof(command.width));
        success = success && ReadBytes(&command.height, sizeof(command.height));
        success = success && ReadBytes(&command.pre_transform, sizeof(command.pre_transform));

        if (success)
        {
            for (auto decoder : decoders_)
            {
                if (decoder->SupportsMetaDataId(meta_data_id))
                {
                    decoder->DispatchResizeWindowCommand2(
                        command.thread_id, command.surface_id, command.width, command.height, command.pre_transform);
                }
            }
        }
        else
        {
            HandleBlockReadError(kErrorReadingBlockData, "Failed to read resize window 2 meta-data block");
        }
    }
    else if (meta_data_type == format::MetaDataType::kExeFileInfoCommand)
    {
        format::ExeFileInfoBlock header;
        success = ReadBytes(&header.thread_id, sizeof(header.thread_id));

        success =
            success && ReadBytes(&header.info_record.ProductVersion, gfxrecon::util::filepath::kMaxExePropertySize);
        success = success && ReadBytes(&header.info_record.FileVersion, gfxrecon::util::filepath::kMaxExePropertySize);
        success = success && ReadBytes(&header.info_record.AppVersion,
                                       sizeof(uint32_t) * gfxrecon::util::filepath::kAppVersionSize);
        success = success && ReadBytes(&header.info_record.AppName, gfxrecon::util::filepath::kMaxExePropertySize);
        success = success && ReadBytes(&header.info_record.CompanyName, gfxrecon::util::filepath::kMaxExePropertySize);
        success =
            success && ReadBytes(&header.info_record.FileDescription, gfxrecon::util::filepath::kMaxExePropertySize);
        success = success && ReadBytes(&header.info_record.InternalName, gfxrecon::util::filepath::kMaxExePropertySize);
        success =
            success && ReadBytes(&header.info_record.OriginalFilename, gfxrecon::util::filepath::kMaxExePropertySize);
        success = success && ReadBytes(&header.info_record.ProductName, gfxrecon::util::filepath::kMaxExePropertySize);

        if (success)
        {
            for (auto decoder : decoders_)
            {
                decoder->DispatchExeFileInfo(header.thread_id, header);
            }
        }
    }
    else if (meta_data_type == format::MetaDataType::kDriverInfoCommand)
    {
        format::DriverInfoBlock header;
        success = ReadBytes(&header.thread_id, sizeof(header.thread_id));

        success = success && ReadBytes(&header.driver_record, gfxrecon::util::filepath::kMaxDriverInfoSize);

        if (success)
        {
            for (auto decoder : decoders_)
            {
                decoder->DispatchDriverInfo(header.thread_id, header);
            }
        }
    }
    else if (meta_data_type == format::MetaDataType::kDisplayMessageCommand)
    {
        // This command does not support compression.
        assert(block_header.type != format::BlockType::kCompressedMetaDataBlock);

        format::DisplayMessageCommandHeader header;

        success = ReadBytes(&header.thread_id, sizeof(header.thread_id));

        if (success)
        {
            uint64_t message_size = block_header.size - sizeof(meta_data_id) - sizeof(header.thread_id);

            GFXRECON_CHECK_CONVERSION_DATA_LOSS(size_t, message_size);

            success = ReadParameterBuffer(static_cast<size_t>(message_size));

            if (success)
            {
                auto        message_start = parameter_buffer_.begin();
                std::string message(message_start, std::next(message_start, static_cast<size_t>(message_size)));

                for (auto decoder : decoders_)
                {
                    if (decoder->SupportsMetaDataId(meta_data_id))
                    {
                        decoder->DispatchDisplayMessageCommand(header.thread_id, message);
                    }
                }
            }
            else
            {
                HandleBlockReadError(kErrorReadingBlockData, "Failed to read display message meta-data block");
            }
        }
        else
        {
            HandleBlockReadError(kErrorReadingBlockHeader, "Failed to read display message meta-data block header");
        }
    }
    else if (meta_data_type == format::MetaDataType::kCreateHardwareBufferCommand_deprecated)
    {
        format::CreateHardwareBufferCommandHeader_deprecated header;

        GFXRECON_LOG_WARNING_ONCE(
            "This capture contains a deprecated metacommand to create an AHardwareBuffer.  While still supported, this "
            "metacommand may not correctly represent some state of the captured AHardwareBuffer.");

        success = ReadBytes(&header.thread_id, sizeof(header.thread_id));
        success = success && ReadBytes(&header.memory_id, sizeof(header.memory_id));
        success = success && ReadBytes(&header.buffer_id, sizeof(header.buffer_id));
        success = success && ReadBytes(&header.format, sizeof(header.format));
        success = success && ReadBytes(&header.width, sizeof(header.width));
        success = success && ReadBytes(&header.height, sizeof(header.height));
        success = success && ReadBytes(&header.stride, sizeof(header.stride));
        success = success && ReadBytes(&header.usage, sizeof(header.usage));
        success = success && ReadBytes(&header.layers, sizeof(header.layers));
        success = success && ReadBytes(&header.planes, sizeof(header.planes));

        if (success)
        {
            std::vector<format::HardwareBufferPlaneInfo> entries;

            for (uint64_t i = 0; i < header.planes; ++i)
            {
                format::HardwareBufferPlaneInfo entry;

                if (!ReadBytes(&entry, sizeof(entry)))
                {
                    success = false;
                    break;
                }

                entries.emplace_back(std::move(entry));
            }

            if (success)
            {
                for (auto decoder : decoders_)
                {
                    if (decoder->SupportsMetaDataId(meta_data_id))
                    {
                        decoder->DispatchCreateHardwareBufferCommand(header.thread_id,
                                                                     header.memory_id,
                                                                     header.buffer_id,
                                                                     header.format,
                                                                     header.width,
                                                                     header.height,
                                                                     header.stride,
                                                                     header.usage,
                                                                     header.layers,
                                                                     entries);
                    }
                }
            }
            else
            {
                if (format::IsBlockCompressed(block_header.type))
                {
                    HandleBlockReadError(kErrorReadingCompressedBlockData,
                                         "Failed to read create hardware buffer meta-data block");
                }
                else
                {
                    HandleBlockReadError(kErrorReadingBlockData,
                                         "Failed to read create hardware buffer meta-data block");
                }
            }
        }
        else
        {
            HandleBlockReadError(kErrorReadingBlockHeader,
                                 "Failed to read create hardware buffer meta-data block header");
        }
    }
    else if (meta_data_type == format::MetaDataType::kCreateHardwareBufferCommand)
    {
        format::CreateHardwareBufferCommandHeader header;

        success = ReadBytes(&header.thread_id, sizeof(header.thread_id));
        success = success && ReadBytes(&header.memory_id, sizeof(header.memory_id));
        success = success && ReadBytes(&header.buffer_id, sizeof(header.buffer_id));
        success = success && ReadBytes(&header.format, sizeof(header.format));
        success = success && ReadBytes(&header.width, sizeof(header.width));
        success = success && ReadBytes(&header.height, sizeof(header.height));
        success = success && ReadBytes(&header.stride, sizeof(header.stride));
        success = success && ReadBytes(&header.usage, sizeof(header.usage));
        success = success && ReadBytes(&header.layers, sizeof(header.layers));
        success = success && ReadBytes(&header.planes, sizeof(header.planes));

        if (success)
        {
            std::vector<format::HardwareBufferPlaneInfo> entries;

            for (uint64_t i = 0; i < header.planes; ++i)
            {
                format::HardwareBufferPlaneInfo entry;

                if (!ReadBytes(&entry, sizeof(entry)))
                {
                    success = false;
                    break;
                }

                entries.emplace_back(std::move(entry));
            }

            if (success)
            {
                for (auto decoder : decoders_)
                {
                    if (decoder->SupportsMetaDataId(meta_data_id))
                    {
                        decoder->DispatchCreateHardwareBufferCommand(header.thread_id,
                                                                     header.memory_id,
                                                                     header.buffer_id,
                                                                     header.format,
                                                                     header.width,
                                                                     header.height,
                                                                     header.stride,
                                                                     header.usage,
                                                                     header.layers,
                                                                     entries);
                    }
                }
            }
            else
            {
                if (format::IsBlockCompressed(block_header.type))
                {
                    HandleBlockReadError(kErrorReadingCompressedBlockData,
                                         "Failed to read create hardware buffer meta-data block");
                }
                else
                {
                    HandleBlockReadError(kErrorReadingBlockData,
                                         "Failed to read create hardware buffer meta-data block");
                }
            }
        }
        else
        {
            HandleBlockReadError(kErrorReadingBlockHeader,
                                 "Failed to read create hardware buffer meta-data block header");
        }
    }
    else if (meta_data_type == format::MetaDataType::kDestroyHardwareBufferCommand)
    {
        format::DestroyHardwareBufferCommand command;

        success = ReadBytes(&command.thread_id, sizeof(command.thread_id));
        success = success && ReadBytes(&command.buffer_id, sizeof(command.buffer_id));

        if (success)
        {
            for (auto decoder : decoders_)
            {
                if (decoder->SupportsMetaDataId(meta_data_id))
                {
                    decoder->DispatchDestroyHardwareBufferCommand(command.thread_id, command.buffer_id);
                }
            }
        }
        else
        {
            HandleBlockReadError(kErrorReadingBlockData, "Failed to read destroy hardware buffer meta-data block");
        }
    }
    else if (meta_data_type == format::MetaDataType::kCreateHeapAllocationCommand)
    {
        // This command does not support compression.
        assert(block_header.type != format::BlockType::kCompressedMetaDataBlock);

        format::CreateHeapAllocationCommand header;

        success = ReadBytes(&header.thread_id, sizeof(header.thread_id));
        success = success && ReadBytes(&header.allocation_id, sizeof(header.allocation_id));
        success = success && ReadBytes(&header.allocation_size, sizeof(header.allocation_size));

        if (success)
        {
            for (auto decoder : decoders_)
            {
                decoder->DispatchCreateHeapAllocationCommand(
                    header.thread_id, header.allocation_id, header.allocation_size);
            }
        }
        else
        {
            HandleBlockReadError(kErrorReadingBlockData, "Failed to read create heap allocation meta-data block");
        }
    }
    else if (meta_data_type == format::MetaDataType::kSetDevicePropertiesCommand)
    {
        // This command does not support compression.
        assert(block_header.type != format::BlockType::kCompressedMetaDataBlock);

        format::SetDevicePropertiesCommand header;

        success = ReadBytes(&header.thread_id, sizeof(header.thread_id));
        success = success && ReadBytes(&header.physical_device_id, sizeof(header.physical_device_id));
        success = success && ReadBytes(&header.api_version, sizeof(header.api_version));
        success = success && ReadBytes(&header.driver_version, sizeof(header.driver_version));
        success = success && ReadBytes(&header.vendor_id, sizeof(header.vendor_id));
        success = success && ReadBytes(&header.device_id, sizeof(header.device_id));
        success = success && ReadBytes(&header.device_type, sizeof(header.device_type));
        success = success && ReadBytes(&header.pipeline_cache_uuid, format::kUuidSize);
        success = success && ReadBytes(&header.device_name_len, sizeof(header.device_name_len));

        if (success)
        {
            char device_name[format::kMaxPhysicalDeviceNameSize];

            if (header.device_name_len < format::kMaxPhysicalDeviceNameSize)
            {
                success                             = success && ReadBytes(&device_name, header.device_name_len);
                device_name[header.device_name_len] = '\0';
            }

            if (success)
            {
                for (auto decoder : decoders_)
                {
                    if (decoder->SupportsMetaDataId(meta_data_id))
                    {
                        decoder->DispatchSetDevicePropertiesCommand(header.thread_id,
                                                                    header.physical_device_id,
                                                                    header.api_version,
                                                                    header.driver_version,
                                                                    header.vendor_id,
                                                                    header.device_id,
                                                                    header.device_type,
                                                                    header.pipeline_cache_uuid,
                                                                    device_name);
                    }
                }
            }
            else
            {
                HandleBlockReadError(kErrorReadingBlockData,
                                     "Failed to read set device memory properties meta-data block");
            }
        }
        else
        {
            HandleBlockReadError(kErrorReadingBlockHeader,
                                 "Failed to read set device memory properties meta-data block header");
        }
    }
    else if (meta_data_type == format::MetaDataType::kSetDeviceMemoryPropertiesCommand)
    {
        // This command does not support compression.
        assert(block_header.type != format::BlockType::kCompressedMetaDataBlock);

        format::SetDeviceMemoryPropertiesCommand header;

        success = ReadBytes(&header.thread_id, sizeof(header.thread_id));
        success = success && ReadBytes(&header.physical_device_id, sizeof(header.physical_device_id));
        success = success && ReadBytes(&header.memory_type_count, sizeof(header.memory_type_count));
        success = success && ReadBytes(&header.memory_heap_count, sizeof(header.memory_heap_count));

        if (success)
        {
            std::vector<format::DeviceMemoryType> types;
            std::vector<format::DeviceMemoryHeap> heaps;

            for (uint32_t i = 0; i < header.memory_type_count; ++i)
            {
                format::DeviceMemoryType type;

                if (!ReadBytes(&type, sizeof(type)))
                {
                    success = false;
                    break;
                }

                types.emplace_back(std::move(type));
            }

            for (uint32_t i = 0; i < header.memory_heap_count; ++i)
            {
                format::DeviceMemoryHeap heap;

                if (!ReadBytes(&heap, sizeof(heap)))
                {
                    success = false;
                    break;
                }

                heaps.emplace_back(std::move(heap));
            }

            if (success)
            {
                for (auto decoder : decoders_)
                {
                    if (decoder->SupportsMetaDataId(meta_data_id))
                    {
                        decoder->DispatchSetDeviceMemoryPropertiesCommand(
                            header.thread_id, header.physical_device_id, types, heaps);
                    }
                }
            }
            else
            {
                HandleBlockReadError(kErrorReadingBlockData,
                                     "Failed to read set device memory properties meta-data block");
            }
        }
        else
        {
            HandleBlockReadError(kErrorReadingBlockHeader,
                                 "Failed to read set device memory properties meta-data block header");
        }
    }
    else if (meta_data_type == format::MetaDataType::kSetOpaqueAddressCommand)
    {
        // This command does not support compression.
        assert(block_header.type != format::BlockType::kCompressedMetaDataBlock);

        format::SetOpaqueAddressCommand header;

        success = ReadBytes(&header.thread_id, sizeof(header.thread_id));
        success = success && ReadBytes(&header.device_id, sizeof(header.device_id));
        success = success && ReadBytes(&header.object_id, sizeof(header.object_id));
        success = success && ReadBytes(&header.address, sizeof(header.address));

        if (success)
        {
            for (auto decoder : decoders_)
            {
                if (decoder->SupportsMetaDataId(meta_data_id))
                {
                    decoder->DispatchSetOpaqueAddressCommand(
                        header.thread_id, header.device_id, header.object_id, header.address);
                }
            }
        }
        else
        {
            HandleBlockReadError(kErrorReadingBlockHeader, "Failed to read set opaque address meta-data block header");
        }
    }
    else if (meta_data_type == format::MetaDataType::kSetRayTracingShaderGroupHandlesCommand)
    {
        // This command does not support compression.
        assert(block_header.type != format::BlockType::kCompressedMetaDataBlock);

        format::SetRayTracingShaderGroupHandlesCommandHeader header;

        success = ReadBytes(&header.thread_id, sizeof(header.thread_id));
        success = success && ReadBytes(&header.device_id, sizeof(header.device_id));
        success = success && ReadBytes(&header.pipeline_id, sizeof(header.pipeline_id));
        success = success && ReadBytes(&header.data_size, sizeof(header.data_size));

        // Read variable size shader group handle data into parameter_buffer_.
        success = success && ReadParameterBuffer(static_cast<size_t>(header.data_size));

        if (success)
        {
            for (auto decoder : decoders_)
            {
                if (decoder->SupportsMetaDataId(meta_data_id))
                {
                    decoder->DispatchSetRayTracingShaderGroupHandlesCommand(header.thread_id,
                                                                            header.device_id,
                                                                            header.pipeline_id,
                                                                            static_cast<size_t>(header.data_size),
                                                                            parameter_buffer_.data());
                }
            }
        }
        else
        {
            HandleBlockReadError(kErrorReadingBlockHeader,
                                 "Failed to read set ray tracing shader group handles meta-data block header");
        }
    }
    else if (meta_data_type == format::MetaDataType::kSetSwapchainImageStateCommand)
    {
        // This command does not support compression.
        assert(block_header.type != format::BlockType::kCompressedMetaDataBlock);

        format::SetSwapchainImageStateCommandHeader header;

        success = ReadBytes(&header.thread_id, sizeof(header.thread_id));
        success = success && ReadBytes(&header.device_id, sizeof(header.device_id));
        success = success && ReadBytes(&header.swapchain_id, sizeof(header.swapchain_id));
        success = success && ReadBytes(&header.last_presented_image, sizeof(header.last_presented_image));
        success = success && ReadBytes(&header.image_info_count, sizeof(header.image_info_count));

        if (success)
        {
            std::vector<format::SwapchainImageStateInfo> entries;

            for (uint32_t i = 0; i < header.image_info_count; ++i)
            {
                format::SwapchainImageStateInfo entry;

                if (!ReadBytes(&entry, sizeof(entry)))
                {
                    success = false;
                    break;
                }

                entries.emplace_back(std::move(entry));
            }

            if (success)
            {
                for (auto decoder : decoders_)
                {
                    if (decoder->SupportsMetaDataId(meta_data_id))
                    {
                        decoder->DispatchSetSwapchainImageStateCommand(header.thread_id,
                                                                       header.device_id,
                                                                       header.swapchain_id,
                                                                       header.last_presented_image,
                                                                       entries);
                    }
                }
            }
            else
            {
                HandleBlockReadError(kErrorReadingBlockData,
                                     "Failed to read set swapchain image state meta-data block");
            }
        }
        else
        {
            HandleBlockReadError(kErrorReadingBlockHeader,
                                 "Failed to read set swapchain image state meta-data block header");
        }
    }
    else if (meta_data_type == format::MetaDataType::kBeginResourceInitCommand)
    {
        // This command does not support compression.
        assert(block_header.type != format::BlockType::kCompressedMetaDataBlock);

        format::BeginResourceInitCommand header;

        success = ReadBytes(&header.thread_id, sizeof(header.thread_id));
        success = success && ReadBytes(&header.device_id, sizeof(header.device_id));
        success = success && ReadBytes(&header.max_resource_size, sizeof(header.max_resource_size));
        success = success && ReadBytes(&header.max_copy_size, sizeof(header.max_copy_size));

        if (success)
        {
            for (auto decoder : decoders_)
            {
                if (decoder->SupportsMetaDataId(meta_data_id))
                {
                    decoder->DispatchBeginResourceInitCommand(
                        header.thread_id, header.device_id, header.max_resource_size, header.max_copy_size);
                }
            }
        }
        else
        {
            HandleBlockReadError(kErrorReadingBlockHeader, "Failed to read begin resource init meta-data block header");
        }
    }
    else if (meta_data_type == format::MetaDataType::kEndResourceInitCommand)
    {
        // This command does not support compression.
        assert(block_header.type != format::BlockType::kCompressedMetaDataBlock);

        format::EndResourceInitCommand header;

        success = ReadBytes(&header.thread_id, sizeof(header.thread_id));
        success = success && ReadBytes(&header.device_id, sizeof(header.device_id));

        if (success)
        {
            for (auto decoder : decoders_)
            {
                if (decoder->SupportsMetaDataId(meta_data_id))
                {
                    decoder->DispatchEndResourceInitCommand(header.thread_id, header.device_id);
                }
            }
        }
        else
        {
            HandleBlockReadError(kErrorReadingBlockHeader, "Failed to read end resource init meta-data block header");
        }
    }
    else if (meta_data_type == format::MetaDataType::kInitBufferCommand)
    {
        format::InitBufferCommandHeader header;

        success = ReadBytes(&header.thread_id, sizeof(header.thread_id));
        success = success && ReadBytes(&header.device_id, sizeof(header.device_id));
        success = success && ReadBytes(&header.buffer_id, sizeof(header.buffer_id));
        success = success && ReadBytes(&header.data_size, sizeof(header.data_size));

        if (success)
        {
            GFXRECON_CHECK_CONVERSION_DATA_LOSS(size_t, header.data_size);

            if (format::IsBlockCompressed(block_header.type))
            {
                size_t uncompressed_size = 0;
                size_t compressed_size =
                    static_cast<size_t>(block_header.size) - (sizeof(header) - sizeof(header.meta_header.block_header));

                success = ReadCompressedParameterBuffer(
                    compressed_size, static_cast<size_t>(header.data_size), &uncompressed_size);
            }
            else
            {
                success = ReadParameterBuffer(static_cast<size_t>(header.data_size));
            }

            if (success)
            {
                for (auto decoder : decoders_)
                {
                    if (decoder->SupportsMetaDataId(meta_data_id))
                    {
                        decoder->DispatchInitBufferCommand(header.thread_id,
                                                           header.device_id,
                                                           header.buffer_id,
                                                           header.data_size,
                                                           parameter_buffer_.data());
                    }
                }
            }
            else
            {
                if (format::IsBlockCompressed(block_header.type))
                {
                    HandleBlockReadError(kErrorReadingCompressedBlockData,
                                         "Failed to read init buffer data meta-data block");
                }
                else
                {
                    HandleBlockReadError(kErrorReadingBlockData, "Failed to read init buffer data meta-data block");
                }
            }
        }
        else
        {
            HandleBlockReadError(kErrorReadingBlockHeader, "Failed to read init buffer data meta-data block header");
        }
    }
    else if (meta_data_type == format::MetaDataType::kInitImageCommand)
    {
        format::InitImageCommandHeader header;
        std::vector<uint64_t>          level_sizes;

        success = ReadBytes(&header.thread_id, sizeof(header.thread_id));
        success = success && ReadBytes(&header.device_id, sizeof(header.device_id));
        success = success && ReadBytes(&header.image_id, sizeof(header.image_id));
        success = success && ReadBytes(&header.data_size, sizeof(header.data_size));
        success = success && ReadBytes(&header.aspect, sizeof(header.aspect));
        success = success && ReadBytes(&header.layout, sizeof(header.layout));
        success = success && ReadBytes(&header.level_count, sizeof(header.level_count));

        if (success && (header.level_count > 0))
        {
            level_sizes.resize(header.level_count);
            success = success && ReadBytes(level_sizes.data(), header.level_count * sizeof(level_sizes[0]));
        }

        if (success && (header.data_size > 0))
        {
            assert(header.data_size == std::accumulate(level_sizes.begin(), level_sizes.end(), 0ull));
            GFXRECON_CHECK_CONVERSION_DATA_LOSS(size_t, header.data_size);

            if (format::IsBlockCompressed(block_header.type))
            {
                size_t uncompressed_size = 0;
                size_t compressed_size   = static_cast<size_t>(block_header.size) -
                                         (sizeof(header) - sizeof(header.meta_header.block_header)) -
                                         (level_sizes.size() * sizeof(level_sizes[0]));

                success = ReadCompressedParameterBuffer(
                    compressed_size, static_cast<size_t>(header.data_size), &uncompressed_size);
            }
            else
            {
                success = ReadParameterBuffer(static_cast<size_t>(header.data_size));
            }
        }

        if (success)
        {
            for (auto decoder : decoders_)
            {
                if (decoder->SupportsMetaDataId(meta_data_id))
                {
                    decoder->DispatchInitImageCommand(header.thread_id,
                                                      header.device_id,
                                                      header.image_id,
                                                      header.data_size,
                                                      header.aspect,
                                                      header.layout,
                                                      level_sizes,
                                                      parameter_buffer_.data());
                }
            }
        }
        else
        {
            if (format::IsBlockCompressed(block_header.type))
            {
                HandleBlockReadError(kErrorReadingCompressedBlockData,
                                     "Failed to read init image data meta-data block");
            }
            else
            {
                HandleBlockReadError(kErrorReadingBlockData, "Failed to read init image data meta-data block");
            }
        }
    }
    else if (meta_data_type == format::MetaDataType::kInitSubresourceCommand)
    {
        format::InitSubresourceCommandHeader header;

        success = ReadBytes(&header.thread_id, sizeof(header.thread_id));
        success = success && ReadBytes(&header.device_id, sizeof(header.device_id));
        success = success && ReadBytes(&header.resource_id, sizeof(header.resource_id));
        success = success && ReadBytes(&header.subresource, sizeof(header.subresource));
        success = success && ReadBytes(&header.initial_state, sizeof(header.initial_state));
        success = success && ReadBytes(&header.resource_state, sizeof(header.resource_state));
        success = success && ReadBytes(&header.barrier_flags, sizeof(header.barrier_flags));
        success = success && ReadBytes(&header.data_size, sizeof(header.data_size));

        if (success)
        {
            GFXRECON_CHECK_CONVERSION_DATA_LOSS(size_t, header.data_size);

            if (format::IsBlockCompressed(block_header.type))
            {
                size_t uncompressed_size = 0;
                size_t compressed_size =
                    static_cast<size_t>(block_header.size) - (sizeof(header) - sizeof(header.meta_header.block_header));

                success = ReadCompressedParameterBuffer(
                    compressed_size, static_cast<size_t>(header.data_size), &uncompressed_size);
            }
            else
            {
                success = ReadParameterBuffer(static_cast<size_t>(header.data_size));
            }

            if (success)
            {
                for (auto decoder : decoders_)
                {
                    if (decoder->SupportsMetaDataId(meta_data_id))
                    {
                        decoder->DispatchInitSubresourceCommand(header, parameter_buffer_.data());
                    }
                }
            }
            else
            {
                if (format::IsBlockCompressed(block_header.type))
                {
                    HandleBlockReadError(kErrorReadingCompressedBlockData,
                                         "Failed to read init subresource data meta-data block");
                }
                else
                {
                    HandleBlockReadError(kErrorReadingBlockData,
                                         "Failed to read init subresource data meta-data block");
                }
            }
        }
        else
        {
            HandleBlockReadError(kErrorReadingBlockHeader,
                                 "Failed to read init subresource data meta-data block header");
        }
    }
    else if (meta_data_type == format::MetaDataType::kInitDx12AccelerationStructureCommand)
    {
        // Parse command header.
        format::InitDx12AccelerationStructureCommandHeader header;
        success = ReadBytes(&header.thread_id, sizeof(header.thread_id));
        success = success &&
                  ReadBytes(&header.dest_acceleration_structure_data, sizeof(header.dest_acceleration_structure_data));
        success = success && ReadBytes(&header.copy_source_gpu_va, sizeof(header.copy_source_gpu_va));
        success = success && ReadBytes(&header.copy_mode, sizeof(header.copy_mode));
        success = success && ReadBytes(&header.inputs_type, sizeof(header.inputs_type));
        success = success && ReadBytes(&header.inputs_flags, sizeof(header.inputs_flags));
        success = success && ReadBytes(&header.inputs_num_instance_descs, sizeof(header.inputs_num_instance_descs));
        success = success && ReadBytes(&header.inputs_num_geometry_descs, sizeof(header.inputs_num_geometry_descs));
        success = success && ReadBytes(&header.inputs_data_size, sizeof(header.inputs_data_size));

        // Parse geometry descs.
        std::vector<format::InitDx12AccelerationStructureGeometryDesc> geom_descs;
        if (success)
        {
            for (uint32_t i = 0; i < header.inputs_num_geometry_descs; ++i)
            {
                format::InitDx12AccelerationStructureGeometryDesc geom_desc;
                success = success && ReadBytes(&geom_desc.geometry_type, sizeof(geom_desc.geometry_type));
                success = success && ReadBytes(&geom_desc.geometry_flags, sizeof(geom_desc.geometry_flags));
                success = success && ReadBytes(&geom_desc.aabbs_count, sizeof(geom_desc.aabbs_count));
                success = success && ReadBytes(&geom_desc.aabbs_stride, sizeof(geom_desc.aabbs_stride));
                success =
                    success && ReadBytes(&geom_desc.triangles_has_transform, sizeof(geom_desc.triangles_has_transform));
                success =
                    success && ReadBytes(&geom_desc.triangles_index_format, sizeof(geom_desc.triangles_index_format));
                success =
                    success && ReadBytes(&geom_desc.triangles_vertex_format, sizeof(geom_desc.triangles_vertex_format));
                success =
                    success && ReadBytes(&geom_desc.triangles_index_count, sizeof(geom_desc.triangles_index_count));
                success =
                    success && ReadBytes(&geom_desc.triangles_vertex_count, sizeof(geom_desc.triangles_vertex_count));
                success =
                    success && ReadBytes(&geom_desc.triangles_vertex_stride, sizeof(geom_desc.triangles_vertex_stride));
                geom_descs.push_back(geom_desc);
            }
        }

        if (success)
        {
            if (header.inputs_data_size > 0)
            {
                GFXRECON_CHECK_CONVERSION_DATA_LOSS(size_t, header.inputs_data_size);

                if (format::IsBlockCompressed(block_header.type))
                {
                    size_t uncompressed_size = 0;
                    size_t compressed_size =
                        static_cast<size_t>(block_header.size) -
                        (sizeof(header) - sizeof(header.meta_header.block_header)) -
                        (sizeof(format::InitDx12AccelerationStructureGeometryDesc) * header.inputs_num_geometry_descs);

                    success = ReadCompressedParameterBuffer(
                        compressed_size, static_cast<size_t>(header.inputs_data_size), &uncompressed_size);
                }
                else
                {
                    success = ReadParameterBuffer(static_cast<size_t>(header.inputs_data_size));
                }
            }

            if (success)
            {
                for (auto decoder : decoders_)
                {
                    if (decoder->SupportsMetaDataId(meta_data_id))
                    {
                        decoder->DispatchInitDx12AccelerationStructureCommand(
                            header, geom_descs, parameter_buffer_.data());
                    }
                }
            }
            else
            {
                HandleBlockReadError(kErrorReadingBlockData,
                                     "Failed to read init DX12 acceleration structure meta-data block");
            }
        }
        else
        {
            HandleBlockReadError(kErrorReadingBlockHeader,
                                 "Failed to read init DX12 acceleration structure meta-data block header");
        }
    }
    else if (meta_data_type == format::MetaDataType::kDxgiAdapterInfoCommand)
    {
        format::DxgiAdapterInfoCommandHeader adapter_info_header;
        memset(&adapter_info_header, 0, sizeof(adapter_info_header));

        success = ReadBytes(&adapter_info_header.thread_id, sizeof(adapter_info_header.thread_id));

        success = success && ReadBytes(&adapter_info_header.adapter_desc.Description,
                                       sizeof(adapter_info_header.adapter_desc.Description));
        success = success && ReadBytes(&adapter_info_header.adapter_desc.VendorId,
                                       sizeof(adapter_info_header.adapter_desc.VendorId));
        success = success && ReadBytes(&adapter_info_header.adapter_desc.DeviceId,
                                       sizeof(adapter_info_header.adapter_desc.DeviceId));
        success = success && ReadBytes(&adapter_info_header.adapter_desc.SubSysId,
                                       sizeof(adapter_info_header.adapter_desc.SubSysId));
        success = success && ReadBytes(&adapter_info_header.adapter_desc.Revision,
                                       sizeof(adapter_info_header.adapter_desc.Revision));
        success = success && ReadBytes(&adapter_info_header.adapter_desc.DedicatedVideoMemory,
                                       sizeof(adapter_info_header.adapter_desc.DedicatedVideoMemory));
        success = success && ReadBytes(&adapter_info_header.adapter_desc.DedicatedSystemMemory,
                                       sizeof(adapter_info_header.adapter_desc.DedicatedSystemMemory));
        success = success && ReadBytes(&adapter_info_header.adapter_desc.SharedSystemMemory,
                                       sizeof(adapter_info_header.adapter_desc.SharedSystemMemory));
        success = success && ReadBytes(&adapter_info_header.adapter_desc.LuidLowPart,
                                       sizeof(adapter_info_header.adapter_desc.LuidLowPart));
        success = success && ReadBytes(&adapter_info_header.adapter_desc.LuidHighPart,
                                       sizeof(adapter_info_header.adapter_desc.LuidHighPart));
        success = success && ReadBytes(&adapter_info_header.adapter_desc.type, 
                                       sizeof(adapter_info_header.adapter_desc.type));

        if (success)
        {
            for (auto decoder : decoders_)
            {
                decoder->DispatchGetDxgiAdapterInfo(adapter_info_header);
            }
        }
        else
        {
            HandleBlockReadError(kErrorReadingBlockData, "Failed to read get GPU description meta-data block");
        }
    }
    else
    {
        // Unrecognized metadata type.
        GFXRECON_LOG_WARNING("Skipping unrecognized meta-data block with type %" PRIu16, meta_data_type);
        GFXRECON_CHECK_CONVERSION_DATA_LOSS(size_t, block_header.size);

        success = SkipBytes(static_cast<size_t>(block_header.size) - sizeof(meta_data_id));
    }

    return success;
}

bool FileProcessor::ProcessStateMarker(const format::BlockHeader& block_header, format::MarkerType marker_type)
{
    uint64_t frame_number = 0;
    bool     success      = ReadBytes(&frame_number, sizeof(frame_number));

    if (success)
    {
        if (marker_type == format::kBeginMarker)
        {
            GFXRECON_LOG_INFO("Loading state for captured frame %" PRId64, frame_number);
        }
        else if (marker_type == format::kEndMarker)
        {
            GFXRECON_LOG_INFO("Finished loading state for captured frame %" PRId64, frame_number);
        }

        for (auto decoder : decoders_)
        {
            if (marker_type == format::kBeginMarker)
            {
                decoder->DispatchStateBeginMarker(frame_number);
            }
            else if (marker_type == format::kEndMarker)
            {
                decoder->DispatchStateEndMarker(frame_number);
            }
            else
            {
                GFXRECON_LOG_WARNING("Skipping unrecognized state marker with type %u", marker_type);
            }
        }
    }
    else
    {
        HandleBlockReadError(kErrorReadingBlockData, "Failed to read state marker data");
    }

    return success;
}

bool FileProcessor::ProcessAnnotation(const format::BlockHeader& block_header, format::AnnotationType annotation_type)
{
    bool     success      = false;
    uint32_t label_length = 0;
    uint32_t data_length  = 0;

    success = ReadBytes(&label_length, sizeof(label_length));
    success = success && ReadBytes(&data_length, sizeof(data_length));
    if (success)
    {
        if ((label_length > 0) || (data_length > 0))
        {
            std::string label;
            std::string data;
            auto        total_length = label_length + data_length;

            success = ReadParameterBuffer(total_length);
            if (success)
            {
                if (label_length > 0)
                {
                    auto label_start = parameter_buffer_.begin();
                    label.assign(label_start, std::next(label_start, label_length));
                }

                if (data_length > 0)
                {
                    auto data_start = std::next(parameter_buffer_.begin(), label_length);
                    data.assign(data_start, std::next(data_start, data_length));
                }

                assert(annotation_handler_ != nullptr);
                annotation_handler_->ProcessAnnotation(annotation_type, label, data);
            }
            else
            {
                HandleBlockReadError(kErrorReadingBlockData, "Failed to read annotation block");
            }
        }
    }
    else
    {
        HandleBlockReadError(kErrorReadingBlockHeader, "Failed to read annotation block header");
    }

    return success;
}

bool FileProcessor::IsFrameDelimiter(format::ApiCallId call_id) const
{
    // TODO: IDs of API calls that were treated as frame delimiters by the GFXReconstruct layer should be in the capture
    // file header.
    return ((call_id == format::ApiCallId::ApiCall_vkQueuePresentKHR) ||
            (call_id == format::ApiCallId::ApiCall_IDXGISwapChain_Present) ||
            (call_id == format::ApiCallId::ApiCall_IDXGISwapChain1_Present1));
}

GFXRECON_END_NAMESPACE(decode)
GFXRECON_END_NAMESPACE(gfxrecon)<|MERGE_RESOLUTION|>--- conflicted
+++ resolved
@@ -37,18 +37,8 @@
 
 FileProcessor::FileProcessor() :
     file_header_{}, file_descriptor_(nullptr), current_frame_number_(0), bytes_read_(0),
-<<<<<<< HEAD
-    error_state_(kErrorInvalidFileDescriptor), annotation_handler_(nullptr), compressor_(nullptr), api_call_index_(0),
-    block_index_(0), block_limit_(0)
-=======
     error_state_(kErrorInvalidFileDescriptor), annotation_handler_(nullptr), compressor_(nullptr), block_index_(0)
->>>>>>> 8f52665a
 {}
-
-FileProcessor::FileProcessor(uint64_t block_limit) : FileProcessor()
-{
-    block_limit_ = block_limit;
-}
 
 FileProcessor::~FileProcessor()
 {
@@ -132,49 +122,12 @@
 {
     bool success = true;
 
-    block_index_ = 0;
-
     while (success)
     {
-        if (success)
-        {
-            success = ProcessNextFrame();
-        }
+        success = ProcessNextFrame();
     }
 
     return (error_state_ == kErrorNone);
-}
-
-bool FileProcessor::ContinueDecoding()
-{
-    bool early_exit = false;
-    // If a block limit was specified, obey it.
-    // If not (block_limit_ = 0),  then the consumer may determine early exit
-    if (block_limit_ > 0)
-    {
-        if (block_index_ > block_limit_)
-        {
-            early_exit = true;
-        }
-    }
-    else
-    {
-        int completed_decoders = 0;
-        for (auto decoder : decoders_)
-        {
-            if (decoder->IsComplete(block_index_) == true)
-            {
-                completed_decoders++;
-            }
-        }
-
-        if (completed_decoders == decoders_.size())
-        {
-            early_exit = true;
-        }
-    }
-
-    return !early_exit;
 }
 
 bool FileProcessor::ProcessFileHeader()
@@ -242,146 +195,91 @@
 
     while (success)
     {
-        success = ContinueDecoding();
-
-        if (success)
-        {
-            success = ReadBlockHeader(&block_header);
-
-            for (auto decoder : decoders_)
-            {
-                decoder->SetCurrentBlockIndex(block_index_);
-            }
-
-            if (success)
-            {
-                if (format::RemoveCompressedBlockBit(block_header.type) == format::BlockType::kFunctionCallBlock)
-                {
-                    format::ApiCallId api_call_id = format::ApiCallId::ApiCall_Unknown;
-
-                    success = ReadBytes(&api_call_id, sizeof(api_call_id));
+        success = ReadBlockHeader(&block_header);
+
+        if (success)
+        {
+            if (format::RemoveCompressedBlockBit(block_header.type) == format::BlockType::kFunctionCallBlock)
+            {
+                format::ApiCallId api_call_id = format::ApiCallId::ApiCall_Unknown;
+
+                success = ReadBytes(&api_call_id, sizeof(api_call_id));
+
+                if (success)
+                {
+                    success = ProcessFunctionCall(block_header, api_call_id);
+
+                    // Break from loop on frame delimiter.
+                    if (IsFrameDelimiter(api_call_id))
+                    {
+                        // Make sure to increment the frame number on the way out.
+                        ++current_frame_number_;
+                        break;
+                    }
+                }
+                else
+                {
+                    HandleBlockReadError(kErrorReadingBlockHeader, "Failed to read function call block header");
+                }
+            }
+            else if (format::RemoveCompressedBlockBit(block_header.type) == format::BlockType::kMetaDataBlock)
+            {
+                format::MetaDataId meta_data_id = format::MakeMetaDataId(format::ApiFamilyId::ApiFamily_None,
+                                                                         format::MetaDataType::kUnknownMetaDataType);
+
+                success = ReadBytes(&meta_data_id, sizeof(meta_data_id));
+
+                if (success)
+                {
+                    success = ProcessMetaData(block_header, meta_data_id);
+                }
+                else
+                {
+                    HandleBlockReadError(kErrorReadingBlockHeader, "Failed to read meta-data block header");
+                }
+            }
+            else if (block_header.type == format::BlockType::kStateMarkerBlock)
+            {
+                format::MarkerType marker_type  = format::MarkerType::kUnknownMarker;
+                uint64_t           frame_number = 0;
+
+                success = ReadBytes(&marker_type, sizeof(marker_type));
+
+                if (success)
+                {
+                    success = ProcessStateMarker(block_header, marker_type);
+                }
+                else
+                {
+                    HandleBlockReadError(kErrorReadingBlockHeader, "Failed to read state marker header");
+                }
+            }
+            else if (block_header.type == format::BlockType::kAnnotation)
+            {
+                if (annotation_handler_ != nullptr)
+                {
+                    format::AnnotationType annotation_type = format::AnnotationType::kUnknown;
+
+                    success = ReadBytes(&annotation_type, sizeof(annotation_type));
 
                     if (success)
                     {
-                        success = ProcessFunctionCall(block_header, api_call_id);
-
-                        // Break from loop on frame delimiter.
-                        if (IsFrameDelimiter(api_call_id))
-                        {
-                            // Make sure to increment the frame number on the way out.
-                            ++current_frame_number_;
-                            ++block_index_;
-                            break;
-                        }
+                        success = ProcessAnnotation(block_header, annotation_type);
                     }
                     else
                     {
-                        HandleBlockReadError(kErrorReadingBlockHeader, "Failed to read function call block header");
+                        HandleBlockReadError(kErrorReadingBlockHeader, "Failed to read annotation block header");
                     }
                 }
-                else if (format::RemoveCompressedBlockBit(block_header.type) == format::BlockType::kMethodCallBlock)
-                {
-                    format::ApiCallId api_call_id = format::ApiCallId::ApiCall_Unknown;
-
-                    success = ReadBytes(&api_call_id, sizeof(api_call_id));
-
-                    if (success)
-                    {
-                        success = ProcessMethodCall(block_header, api_call_id);
-
-                        // Break from loop on frame delimiter.
-                        if (IsFrameDelimiter(api_call_id))
-                        {
-                            // Make sure to increment the frame number on the way out.
-                            ++current_frame_number_;
-                            ++block_index_;
-                            break;
-                        }
-                    }
-                    else
-                    {
-                        HandleBlockReadError(kErrorReadingBlockHeader, "Failed to read function call block header");
-                    }
-                }
-                else if (format::RemoveCompressedBlockBit(block_header.type) == format::BlockType::kMetaDataBlock)
-                {
-                    format::MetaDataId meta_data_id = format::MakeMetaDataId(
-                        format::ApiFamilyId::ApiFamily_None, format::MetaDataType::kUnknownMetaDataType);
-
-                    success = ReadBytes(&meta_data_id, sizeof(meta_data_id));
-
-                    if (success)
-                    {
-                        success = ProcessMetaData(block_header, meta_data_id);
-                    }
-                    else
-                    {
-                        HandleBlockReadError(kErrorReadingBlockHeader, "Failed to read meta-data block header");
-                    }
-                }
-                else if (block_header.type == format::BlockType::kStateMarkerBlock)
-                {
-                    format::MarkerType marker_type  = format::MarkerType::kUnknownMarker;
-                    uint64_t           frame_number = 0;
-
-                    success = ReadBytes(&marker_type, sizeof(marker_type));
-
-                    if (success)
-                    {
-                        success = ProcessStateMarker(block_header, marker_type);
-                    }
-                    else
-                    {
-                        HandleBlockReadError(kErrorReadingBlockHeader, "Failed to read state marker header");
-                    }
-                }
-                else if (block_header.type == format::BlockType::kAnnotation)
-                {
-                    if (annotation_handler_ != nullptr)
-                    {
-                        format::AnnotationType annotation_type = format::AnnotationType::kUnknown;
-
-                        success = ReadBytes(&annotation_type, sizeof(annotation_type));
-
-                        if (success)
-                        {
-                            success = ProcessAnnotation(block_header, annotation_type);
-                        }
-                        else
-                        {
-                            HandleBlockReadError(kErrorReadingBlockHeader, "Failed to read annotation block header");
-                        }
-                    }
-                    else
-                    {
-                        // If there is no annotation handler to process the annotation, we can skip the annotation
-                        // block.
-                        GFXRECON_CHECK_CONVERSION_DATA_LOSS(size_t, block_header.size);
-                        success = SkipBytes(static_cast<size_t>(block_header.size));
-                    }
-                }
                 else
                 {
-                    // Unrecognized block type.
-                    GFXRECON_LOG_WARNING("Skipping unrecognized file block with type %u", block_header.type);
+                    // If there is no annotation handler to process the annotation, we can skip the annotation block.
                     GFXRECON_CHECK_CONVERSION_DATA_LOSS(size_t, block_header.size);
                     success = SkipBytes(static_cast<size_t>(block_header.size));
                 }
             }
             else
             {
-<<<<<<< HEAD
-                if (!feof(file_descriptor_))
-                {
-                    // No data has been read for the current block, so we don't use 'HandleBlockReadError' here, as it
-                    // assumes that the block header has been successfully read and will print an incomplete block at
-                    // end of file warning when the file is at EOF without an error. For this case (the normal EOF case)
-                    // we print nothing at EOF, or print an error message and set the error code directly when not at
-                    // EOF.
-                    GFXRECON_LOG_ERROR("Failed to read block header");
-                    error_state_ = kErrorReadingBlockHeader;
-                }
-=======
                 // Unrecognized block type.
                 GFXRECON_LOG_WARNING("Skipping unrecognized file block with type %u", block_header.type);
                 GFXRECON_CHECK_CONVERSION_DATA_LOSS(size_t, block_header.size);
@@ -404,10 +302,7 @@
                 // print nothing at EOF, or print an error message and set the error code directly when not at EOF.
                 GFXRECON_LOG_ERROR("Failed to read block header");
                 error_state_ = kErrorReadingBlockHeader;
->>>>>>> 8f52665a
-            }
-
-            ++block_index_;
+            }
         }
     }
 
@@ -565,84 +460,6 @@
                     DecodeAllocator::End();
                 }
             }
-        }
-    }
-    else
-    {
-        HandleBlockReadError(kErrorReadingBlockHeader, "Failed to read function call block header");
-    }
-
-    return success;
-}
-
-bool FileProcessor::ProcessMethodCall(const format::BlockHeader& block_header, format::ApiCallId call_id)
-{
-    size_t           parameter_buffer_size = static_cast<size_t>(block_header.size) - sizeof(call_id);
-    uint64_t         uncompressed_size     = 0;
-    format::HandleId object_id             = 0;
-    ApiCallInfo      call_info             = {};
-
-    bool success = ReadBytes(&object_id, sizeof(object_id));
-    success      = success && ReadBytes(&call_info.thread_id, sizeof(call_info.thread_id));
-
-    if (success)
-    {
-        parameter_buffer_size -= (sizeof(object_id) + sizeof(call_info.thread_id));
-
-        if (format::IsBlockCompressed(block_header.type))
-        {
-            parameter_buffer_size -= sizeof(uncompressed_size);
-            success = ReadBytes(&uncompressed_size, sizeof(uncompressed_size));
-
-            if (success)
-            {
-                GFXRECON_CHECK_CONVERSION_DATA_LOSS(size_t, uncompressed_size);
-
-                size_t actual_size = 0;
-                success            = ReadCompressedParameterBuffer(
-                    parameter_buffer_size, static_cast<size_t>(uncompressed_size), &actual_size);
-
-                if (success)
-                {
-                    assert(actual_size == uncompressed_size);
-                    parameter_buffer_size = static_cast<size_t>(uncompressed_size);
-                }
-                else
-                {
-                    HandleBlockReadError(kErrorReadingCompressedBlockData,
-                                         "Failed to read compressed function call block data");
-                }
-            }
-            else
-            {
-                HandleBlockReadError(kErrorReadingCompressedBlockHeader,
-                                     "Failed to read compressed function call block header");
-            }
-        }
-        else
-        {
-            success = ReadParameterBuffer(parameter_buffer_size);
-
-            if (!success)
-            {
-                HandleBlockReadError(kErrorReadingBlockData, "Failed to read function call block data");
-            }
-        }
-
-        if (success)
-        {
-            for (auto decoder : decoders_)
-            {
-                if (decoder->SupportsApiCall(call_id))
-                {
-                    DecodeAllocator::Begin();
-                    decoder->DecodeMethodCall(
-                        call_id, object_id, call_info, parameter_buffer_.data(), parameter_buffer_size);
-                    DecodeAllocator::End();
-                }
-            }
-
-            ++api_call_index_;
         }
     }
     else
@@ -718,53 +535,6 @@
             HandleBlockReadError(kErrorReadingBlockHeader, "Failed to read fill memory meta-data block header");
         }
     }
-    else if (meta_data_type == format::MetaDataType::kFillMemoryResourceValueCommand)
-    {
-        format::FillMemoryResourceValueCommandHeader header;
-
-        success = ReadBytes(&header.thread_id, sizeof(header.thread_id));
-        success = ReadBytes(&header.resource_value_count, sizeof(header.resource_value_count));
-
-        if (success)
-        {
-            uint64_t data_size = header.resource_value_count * (sizeof(format::ResourceValueType) + sizeof(uint64_t));
-            GFXRECON_CHECK_CONVERSION_DATA_LOSS(size_t, data_size);
-
-            if (format::IsBlockCompressed(block_header.type))
-            {
-                size_t uncompressed_size = 0;
-                size_t compressed_size   = static_cast<size_t>(block_header.size) - sizeof(meta_data_id) -
-                                         sizeof(header.thread_id) - sizeof(header.resource_value_count);
-                size_t uncompressed_data = static_cast<size_t>(data_size);
-                success = ReadCompressedParameterBuffer(compressed_size, uncompressed_data, &uncompressed_size);
-            }
-            else
-            {
-                success = ReadParameterBuffer(static_cast<size_t>(data_size));
-            }
-
-            if (success)
-            {
-                for (auto decoder : decoders_)
-                {
-                    if (decoder->SupportsMetaDataId(meta_data_id))
-                    {
-                        decoder->DispatchFillMemoryResourceValueCommand(header, parameter_buffer_.data());
-                    }
-                }
-            }
-            else
-            {
-                HandleBlockReadError(kErrorReadingBlockData,
-                                     "Failed to read fill memory resource value meta-data block");
-            }
-        }
-        else
-        {
-            HandleBlockReadError(kErrorReadingBlockHeader,
-                                 "Failed to read fill memory resource value meta-data block header");
-        }
-    }
     else if (meta_data_type == format::MetaDataType::kResizeWindowCommand)
     {
         // This command does not support compression.
@@ -820,48 +590,6 @@
         else
         {
             HandleBlockReadError(kErrorReadingBlockData, "Failed to read resize window 2 meta-data block");
-        }
-    }
-    else if (meta_data_type == format::MetaDataType::kExeFileInfoCommand)
-    {
-        format::ExeFileInfoBlock header;
-        success = ReadBytes(&header.thread_id, sizeof(header.thread_id));
-
-        success =
-            success && ReadBytes(&header.info_record.ProductVersion, gfxrecon::util::filepath::kMaxExePropertySize);
-        success = success && ReadBytes(&header.info_record.FileVersion, gfxrecon::util::filepath::kMaxExePropertySize);
-        success = success && ReadBytes(&header.info_record.AppVersion,
-                                       sizeof(uint32_t) * gfxrecon::util::filepath::kAppVersionSize);
-        success = success && ReadBytes(&header.info_record.AppName, gfxrecon::util::filepath::kMaxExePropertySize);
-        success = success && ReadBytes(&header.info_record.CompanyName, gfxrecon::util::filepath::kMaxExePropertySize);
-        success =
-            success && ReadBytes(&header.info_record.FileDescription, gfxrecon::util::filepath::kMaxExePropertySize);
-        success = success && ReadBytes(&header.info_record.InternalName, gfxrecon::util::filepath::kMaxExePropertySize);
-        success =
-            success && ReadBytes(&header.info_record.OriginalFilename, gfxrecon::util::filepath::kMaxExePropertySize);
-        success = success && ReadBytes(&header.info_record.ProductName, gfxrecon::util::filepath::kMaxExePropertySize);
-
-        if (success)
-        {
-            for (auto decoder : decoders_)
-            {
-                decoder->DispatchExeFileInfo(header.thread_id, header);
-            }
-        }
-    }
-    else if (meta_data_type == format::MetaDataType::kDriverInfoCommand)
-    {
-        format::DriverInfoBlock header;
-        success = ReadBytes(&header.thread_id, sizeof(header.thread_id));
-
-        success = success && ReadBytes(&header.driver_record, gfxrecon::util::filepath::kMaxDriverInfoSize);
-
-        if (success)
-        {
-            for (auto decoder : decoders_)
-            {
-                decoder->DispatchDriverInfo(header.thread_id, header);
-            }
         }
     }
     else if (meta_data_type == format::MetaDataType::kDisplayMessageCommand)
@@ -1072,30 +800,6 @@
             HandleBlockReadError(kErrorReadingBlockData, "Failed to read destroy hardware buffer meta-data block");
         }
     }
-    else if (meta_data_type == format::MetaDataType::kCreateHeapAllocationCommand)
-    {
-        // This command does not support compression.
-        assert(block_header.type != format::BlockType::kCompressedMetaDataBlock);
-
-        format::CreateHeapAllocationCommand header;
-
-        success = ReadBytes(&header.thread_id, sizeof(header.thread_id));
-        success = success && ReadBytes(&header.allocation_id, sizeof(header.allocation_id));
-        success = success && ReadBytes(&header.allocation_size, sizeof(header.allocation_size));
-
-        if (success)
-        {
-            for (auto decoder : decoders_)
-            {
-                decoder->DispatchCreateHeapAllocationCommand(
-                    header.thread_id, header.allocation_id, header.allocation_size);
-            }
-        }
-        else
-        {
-            HandleBlockReadError(kErrorReadingBlockData, "Failed to read create heap allocation meta-data block");
-        }
-    }
     else if (meta_data_type == format::MetaDataType::kSetDevicePropertiesCommand)
     {
         // This command does not support compression.
@@ -1520,197 +1224,6 @@
             }
         }
     }
-    else if (meta_data_type == format::MetaDataType::kInitSubresourceCommand)
-    {
-        format::InitSubresourceCommandHeader header;
-
-        success = ReadBytes(&header.thread_id, sizeof(header.thread_id));
-        success = success && ReadBytes(&header.device_id, sizeof(header.device_id));
-        success = success && ReadBytes(&header.resource_id, sizeof(header.resource_id));
-        success = success && ReadBytes(&header.subresource, sizeof(header.subresource));
-        success = success && ReadBytes(&header.initial_state, sizeof(header.initial_state));
-        success = success && ReadBytes(&header.resource_state, sizeof(header.resource_state));
-        success = success && ReadBytes(&header.barrier_flags, sizeof(header.barrier_flags));
-        success = success && ReadBytes(&header.data_size, sizeof(header.data_size));
-
-        if (success)
-        {
-            GFXRECON_CHECK_CONVERSION_DATA_LOSS(size_t, header.data_size);
-
-            if (format::IsBlockCompressed(block_header.type))
-            {
-                size_t uncompressed_size = 0;
-                size_t compressed_size =
-                    static_cast<size_t>(block_header.size) - (sizeof(header) - sizeof(header.meta_header.block_header));
-
-                success = ReadCompressedParameterBuffer(
-                    compressed_size, static_cast<size_t>(header.data_size), &uncompressed_size);
-            }
-            else
-            {
-                success = ReadParameterBuffer(static_cast<size_t>(header.data_size));
-            }
-
-            if (success)
-            {
-                for (auto decoder : decoders_)
-                {
-                    if (decoder->SupportsMetaDataId(meta_data_id))
-                    {
-                        decoder->DispatchInitSubresourceCommand(header, parameter_buffer_.data());
-                    }
-                }
-            }
-            else
-            {
-                if (format::IsBlockCompressed(block_header.type))
-                {
-                    HandleBlockReadError(kErrorReadingCompressedBlockData,
-                                         "Failed to read init subresource data meta-data block");
-                }
-                else
-                {
-                    HandleBlockReadError(kErrorReadingBlockData,
-                                         "Failed to read init subresource data meta-data block");
-                }
-            }
-        }
-        else
-        {
-            HandleBlockReadError(kErrorReadingBlockHeader,
-                                 "Failed to read init subresource data meta-data block header");
-        }
-    }
-    else if (meta_data_type == format::MetaDataType::kInitDx12AccelerationStructureCommand)
-    {
-        // Parse command header.
-        format::InitDx12AccelerationStructureCommandHeader header;
-        success = ReadBytes(&header.thread_id, sizeof(header.thread_id));
-        success = success &&
-                  ReadBytes(&header.dest_acceleration_structure_data, sizeof(header.dest_acceleration_structure_data));
-        success = success && ReadBytes(&header.copy_source_gpu_va, sizeof(header.copy_source_gpu_va));
-        success = success && ReadBytes(&header.copy_mode, sizeof(header.copy_mode));
-        success = success && ReadBytes(&header.inputs_type, sizeof(header.inputs_type));
-        success = success && ReadBytes(&header.inputs_flags, sizeof(header.inputs_flags));
-        success = success && ReadBytes(&header.inputs_num_instance_descs, sizeof(header.inputs_num_instance_descs));
-        success = success && ReadBytes(&header.inputs_num_geometry_descs, sizeof(header.inputs_num_geometry_descs));
-        success = success && ReadBytes(&header.inputs_data_size, sizeof(header.inputs_data_size));
-
-        // Parse geometry descs.
-        std::vector<format::InitDx12AccelerationStructureGeometryDesc> geom_descs;
-        if (success)
-        {
-            for (uint32_t i = 0; i < header.inputs_num_geometry_descs; ++i)
-            {
-                format::InitDx12AccelerationStructureGeometryDesc geom_desc;
-                success = success && ReadBytes(&geom_desc.geometry_type, sizeof(geom_desc.geometry_type));
-                success = success && ReadBytes(&geom_desc.geometry_flags, sizeof(geom_desc.geometry_flags));
-                success = success && ReadBytes(&geom_desc.aabbs_count, sizeof(geom_desc.aabbs_count));
-                success = success && ReadBytes(&geom_desc.aabbs_stride, sizeof(geom_desc.aabbs_stride));
-                success =
-                    success && ReadBytes(&geom_desc.triangles_has_transform, sizeof(geom_desc.triangles_has_transform));
-                success =
-                    success && ReadBytes(&geom_desc.triangles_index_format, sizeof(geom_desc.triangles_index_format));
-                success =
-                    success && ReadBytes(&geom_desc.triangles_vertex_format, sizeof(geom_desc.triangles_vertex_format));
-                success =
-                    success && ReadBytes(&geom_desc.triangles_index_count, sizeof(geom_desc.triangles_index_count));
-                success =
-                    success && ReadBytes(&geom_desc.triangles_vertex_count, sizeof(geom_desc.triangles_vertex_count));
-                success =
-                    success && ReadBytes(&geom_desc.triangles_vertex_stride, sizeof(geom_desc.triangles_vertex_stride));
-                geom_descs.push_back(geom_desc);
-            }
-        }
-
-        if (success)
-        {
-            if (header.inputs_data_size > 0)
-            {
-                GFXRECON_CHECK_CONVERSION_DATA_LOSS(size_t, header.inputs_data_size);
-
-                if (format::IsBlockCompressed(block_header.type))
-                {
-                    size_t uncompressed_size = 0;
-                    size_t compressed_size =
-                        static_cast<size_t>(block_header.size) -
-                        (sizeof(header) - sizeof(header.meta_header.block_header)) -
-                        (sizeof(format::InitDx12AccelerationStructureGeometryDesc) * header.inputs_num_geometry_descs);
-
-                    success = ReadCompressedParameterBuffer(
-                        compressed_size, static_cast<size_t>(header.inputs_data_size), &uncompressed_size);
-                }
-                else
-                {
-                    success = ReadParameterBuffer(static_cast<size_t>(header.inputs_data_size));
-                }
-            }
-
-            if (success)
-            {
-                for (auto decoder : decoders_)
-                {
-                    if (decoder->SupportsMetaDataId(meta_data_id))
-                    {
-                        decoder->DispatchInitDx12AccelerationStructureCommand(
-                            header, geom_descs, parameter_buffer_.data());
-                    }
-                }
-            }
-            else
-            {
-                HandleBlockReadError(kErrorReadingBlockData,
-                                     "Failed to read init DX12 acceleration structure meta-data block");
-            }
-        }
-        else
-        {
-            HandleBlockReadError(kErrorReadingBlockHeader,
-                                 "Failed to read init DX12 acceleration structure meta-data block header");
-        }
-    }
-    else if (meta_data_type == format::MetaDataType::kDxgiAdapterInfoCommand)
-    {
-        format::DxgiAdapterInfoCommandHeader adapter_info_header;
-        memset(&adapter_info_header, 0, sizeof(adapter_info_header));
-
-        success = ReadBytes(&adapter_info_header.thread_id, sizeof(adapter_info_header.thread_id));
-
-        success = success && ReadBytes(&adapter_info_header.adapter_desc.Description,
-                                       sizeof(adapter_info_header.adapter_desc.Description));
-        success = success && ReadBytes(&adapter_info_header.adapter_desc.VendorId,
-                                       sizeof(adapter_info_header.adapter_desc.VendorId));
-        success = success && ReadBytes(&adapter_info_header.adapter_desc.DeviceId,
-                                       sizeof(adapter_info_header.adapter_desc.DeviceId));
-        success = success && ReadBytes(&adapter_info_header.adapter_desc.SubSysId,
-                                       sizeof(adapter_info_header.adapter_desc.SubSysId));
-        success = success && ReadBytes(&adapter_info_header.adapter_desc.Revision,
-                                       sizeof(adapter_info_header.adapter_desc.Revision));
-        success = success && ReadBytes(&adapter_info_header.adapter_desc.DedicatedVideoMemory,
-                                       sizeof(adapter_info_header.adapter_desc.DedicatedVideoMemory));
-        success = success && ReadBytes(&adapter_info_header.adapter_desc.DedicatedSystemMemory,
-                                       sizeof(adapter_info_header.adapter_desc.DedicatedSystemMemory));
-        success = success && ReadBytes(&adapter_info_header.adapter_desc.SharedSystemMemory,
-                                       sizeof(adapter_info_header.adapter_desc.SharedSystemMemory));
-        success = success && ReadBytes(&adapter_info_header.adapter_desc.LuidLowPart,
-                                       sizeof(adapter_info_header.adapter_desc.LuidLowPart));
-        success = success && ReadBytes(&adapter_info_header.adapter_desc.LuidHighPart,
-                                       sizeof(adapter_info_header.adapter_desc.LuidHighPart));
-        success = success && ReadBytes(&adapter_info_header.adapter_desc.type, 
-                                       sizeof(adapter_info_header.adapter_desc.type));
-
-        if (success)
-        {
-            for (auto decoder : decoders_)
-            {
-                decoder->DispatchGetDxgiAdapterInfo(adapter_info_header);
-            }
-        }
-        else
-        {
-            HandleBlockReadError(kErrorReadingBlockData, "Failed to read get GPU description meta-data block");
-        }
-    }
     else
     {
         // Unrecognized metadata type.
@@ -1815,9 +1328,7 @@
 {
     // TODO: IDs of API calls that were treated as frame delimiters by the GFXReconstruct layer should be in the capture
     // file header.
-    return ((call_id == format::ApiCallId::ApiCall_vkQueuePresentKHR) ||
-            (call_id == format::ApiCallId::ApiCall_IDXGISwapChain_Present) ||
-            (call_id == format::ApiCallId::ApiCall_IDXGISwapChain1_Present1));
+    return (call_id == format::ApiCallId::ApiCall_vkQueuePresentKHR);
 }
 
 GFXRECON_END_NAMESPACE(decode)
