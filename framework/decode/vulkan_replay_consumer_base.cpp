/*
** Copyright (c) 2018-2020 Valve Corporation
** Copyright (c) 2018-2021 LunarG, Inc.
**
** Permission is hereby granted, free of charge, to any person obtaining a
** copy of this software and associated documentation files (the "Software"),
** to deal in the Software without restriction, including without limitation
** the rights to use, copy, modify, merge, publish, distribute, sublicense,
** and/or sell copies of the Software, and to permit persons to whom the
** Software is furnished to do so, subject to the following conditions:
**
** The above copyright notice and this permission notice shall be included in
** all copies or substantial portions of the Software.
**
** THE SOFTWARE IS PROVIDED "AS IS", WITHOUT WARRANTY OF ANY KIND, EXPRESS OR
** IMPLIED, INCLUDING BUT NOT LIMITED TO THE WARRANTIES OF MERCHANTABILITY,
** FITNESS FOR A PARTICULAR PURPOSE AND NONINFRINGEMENT. IN NO EVENT SHALL THE
** AUTHORS OR COPYRIGHT HOLDERS BE LIABLE FOR ANY CLAIM, DAMAGES OR OTHER
** LIABILITY, WHETHER IN AN ACTION OF CONTRACT, TORT OR OTHERWISE, ARISING
** FROM, OUT OF OR IN CONNECTION WITH THE SOFTWARE OR THE USE OR OTHER
** DEALINGS IN THE SOFTWARE.
*/

#include "decode/vulkan_replay_consumer_base.h"
#include "decode/custom_vulkan_struct_handle_mappers.h"
#include "decode/descriptor_update_template_decoder.h"
#include "decode/resource_util.h"
#include "decode/vulkan_enum_util.h"
#include "decode/vulkan_feature_util.h"
#include "decode/vulkan_object_cleanup_util.h"
#include "format/format_util.h"
#include "generated/generated_vulkan_struct_handle_mappers.h"
#include "graphics/vulkan_device_util.h"
#include "graphics/vulkan_util.h"
#include "util/file_path.h"
#include "util/hash.h"
#include "util/platform.h"

#include <cstdint>
#include <limits>
#include <unordered_set>

GFXRECON_BEGIN_NAMESPACE(gfxrecon)
GFXRECON_BEGIN_NAMESPACE(decode)

const size_t kMaxEventStatusRetries      = 16;
const size_t kMaxQueryPoolResultsRetries = 16;

const int32_t  kDefaultWindowPositionX = 0;
const int32_t  kDefaultWindowPositionY = 0;
const uint32_t kDefaultWindowWidth     = 320;
const uint32_t kDefaultWindowHeight    = 240;

const char kUnknownDeviceLabel[]  = "<Unknown>";
const char kValidationLayerName[] = "VK_LAYER_KHRONOS_validation";

const std::unordered_set<std::string> kSurfaceExtensions = {
    VK_KHR_ANDROID_SURFACE_EXTENSION_NAME, VK_MVK_IOS_SURFACE_EXTENSION_NAME, VK_MVK_MACOS_SURFACE_EXTENSION_NAME,
    VK_KHR_MIR_SURFACE_EXTENSION_NAME,     VK_NN_VI_SURFACE_EXTENSION_NAME,   VK_KHR_WAYLAND_SURFACE_EXTENSION_NAME,
    VK_KHR_WIN32_SURFACE_EXTENSION_NAME,   VK_KHR_XCB_SURFACE_EXTENSION_NAME, VK_KHR_XLIB_SURFACE_EXTENSION_NAME
};

// Device extensions to enable for trimming state setup, when available.
const std::unordered_set<std::string> kTrimStateSetupDeviceExtensions = { VK_EXT_SHADER_STENCIL_EXPORT_EXTENSION_NAME };

static VKAPI_ATTR VkBool32 VKAPI_CALL DebugReportCallback(VkDebugReportFlagsEXT      flags,
                                                          VkDebugReportObjectTypeEXT objectType,
                                                          uint64_t                   object,
                                                          size_t                     location,
                                                          int32_t                    messageCode,
                                                          const char*                pLayerPrefix,
                                                          const char*                pMessage,
                                                          void*                      pUserData)
{
    GFXRECON_UNREFERENCED_PARAMETER(objectType);
    GFXRECON_UNREFERENCED_PARAMETER(object);
    GFXRECON_UNREFERENCED_PARAMETER(location);
    GFXRECON_UNREFERENCED_PARAMETER(messageCode);
    GFXRECON_UNREFERENCED_PARAMETER(pUserData);

    if ((pLayerPrefix != nullptr) && (pMessage != nullptr) &&
        ((flags & VK_DEBUG_REPORT_ERROR_BIT_EXT) == VK_DEBUG_REPORT_ERROR_BIT_EXT))
    {
        GFXRECON_WRITE_CONSOLE("DEBUG REPORT: %s: %s", pLayerPrefix, pMessage);
    }

    return VK_FALSE;
}

static VKAPI_ATTR VkBool32 VKAPI_CALL DebugUtilsCallback(VkDebugUtilsMessageSeverityFlagBitsEXT      messageSeverity,
                                                         VkDebugUtilsMessageTypeFlagsEXT             messageTypes,
                                                         const VkDebugUtilsMessengerCallbackDataEXT* pCallbackData,
                                                         void*                                       pUserData)
{
    GFXRECON_UNREFERENCED_PARAMETER(pUserData);

    if ((pCallbackData != nullptr) && (pCallbackData->pMessageIdName != nullptr) &&
        (pCallbackData->pMessage != nullptr))
    {
        if (messageSeverity & VK_DEBUG_UTILS_MESSAGE_SEVERITY_ERROR_BIT_EXT)
        {
            GFXRECON_LOG_ERROR("DEBUG MESSENGER: %s: %s", pCallbackData->pMessageIdName, pCallbackData->pMessage);
        }
        else if (messageSeverity & VK_DEBUG_UTILS_MESSAGE_SEVERITY_WARNING_BIT_EXT)
        {
            GFXRECON_LOG_WARNING("DEBUG MESSENGER: %s: %s", pCallbackData->pMessageIdName, pCallbackData->pMessage);
        }
        else if (messageSeverity & VK_DEBUG_UTILS_MESSAGE_SEVERITY_INFO_BIT_EXT)
        {
            GFXRECON_LOG_INFO("DEBUG MESSENGER: %s: %s", pCallbackData->pMessageIdName, pCallbackData->pMessage);
        }
        else
        {
            GFXRECON_LOG_DEBUG("DEBUG MESSENGER: %s: %s", pCallbackData->pMessageIdName, pCallbackData->pMessage);
        }
    }

    return VK_FALSE;
}

#if defined(VK_USE_PLATFORM_ANDROID_KHR)
static uint32_t GetHardwareBufferFormatBpp(uint32_t format)
{
    switch (format)
    {
        case AHARDWAREBUFFER_FORMAT_BLOB:
        case AHARDWAREBUFFER_FORMAT_S8_UINT: // VK_FORMAT_S8_UINT
            return 1;
        case AHARDWAREBUFFER_FORMAT_R5G6B5_UNORM: // VK_FORMAT_R5G6B5_UNORM_PACK16
        case AHARDWAREBUFFER_FORMAT_D16_UNORM:    // VK_FORMAT_D16_UNORM
            return 2;
        case AHARDWAREBUFFER_FORMAT_R8G8B8_UNORM: // VK_FORMAT_R8G8B8_UNORM
            return 3;
        case AHARDWAREBUFFER_FORMAT_R8G8B8A8_UNORM:    // VK_FORMAT_R8G8B8A8_UNORM
        case AHARDWAREBUFFER_FORMAT_R8G8B8X8_UNORM:    // VK_FORMAT_R8G8B8A8_UNORM
        case AHARDWAREBUFFER_FORMAT_R10G10B10A2_UNORM: // VK_FORMAT_A2B10G10R10_UNORM_PACK32
        case AHARDWAREBUFFER_FORMAT_D24_UNORM:         // VK_FORMAT_X8_D24_UNORM_PACK32
        case AHARDWAREBUFFER_FORMAT_D24_UNORM_S8_UINT: // VK_FORMAT_D24_UNORM_S8_UINT
        case AHARDWAREBUFFER_FORMAT_D32_FLOAT:         // VK_FORMAT_D32_SFLOAT
            return 4;
        case AHARDWAREBUFFER_FORMAT_R16G16B16A16_FLOAT: // VK_FORMAT_R16G16B16A16_SFLOAT
        case AHARDWAREBUFFER_FORMAT_D32_FLOAT_S8_UINT:  // VK_FORMAT_D32_SFLOAT_S8_UINT
            return 8;
        default:
            break;
    }

    return 0;
}
#endif

<<<<<<< HEAD
VulkanReplayConsumerBase::VulkanReplayConsumerBase(WindowFactory* window_factory, const VulkanReplayOptions& options) :
    loader_handle_(nullptr), get_instance_proc_addr_(nullptr), create_instance_proc_(nullptr),
    window_factory_(window_factory), options_(options), loading_trim_state_(false), have_imported_semaphores_(false),
    create_surface_count_(0), fps_info_(nullptr)
=======
VulkanReplayConsumerBase::VulkanReplayConsumerBase(std::shared_ptr<application::Application> application,
                                                   const VulkanReplayOptions&                options) :
    loader_handle_(nullptr),
    get_instance_proc_addr_(nullptr), create_instance_proc_(nullptr), application_(application), options_(options),
    loading_trim_state_(false), have_imported_semaphores_(false), create_surface_count_(0), fps_info_(nullptr)
>>>>>>> 760a7ac3
{
    assert(application_ != nullptr);
    assert(options.create_resource_allocator != nullptr);

    if (!options.screenshot_ranges.empty())
    {
        InitializeScreenshotHandler();
    }

    if (options_.enable_debug_device_lost)
    {
        GFXRECON_LOG_WARNING("This debugging feature has not been implemented for Vulkan.");
    }
}

VulkanReplayConsumerBase::~VulkanReplayConsumerBase()
{
    if (options_.surface_index >= create_surface_count_)
    {
        GFXRECON_LOG_WARNING("Rendering was restricted to surface index %u, but a surface was never created for that "
                             "index; replay created %d surface(s)",
                             options_.surface_index,
                             create_surface_count_);
    }

    // Idle all devices before destroying other resources, and cleanup screenshot resources before destroying device.
    object_info_table_.VisitDeviceInfo([this](const DeviceInfo* info) {
        assert(info != nullptr);
        VkDevice device = info->handle;

        auto device_table = GetDeviceTable(device);
        assert(device_table != nullptr);

        device_table->DeviceWaitIdle(device);

        if (screenshot_handler_ != nullptr)
        {
            screenshot_handler_->DestroyDeviceResources(device, device_table);
        }
    });

    object_cleanup::FreeAllLiveObjects(
        &object_info_table_,
        false,
        true,
        [this](const void* handle) { return GetInstanceTable(handle); },
        [this](const void* handle) { return GetDeviceTable(handle); });

    // Destroy any windows that were created for Vulkan surfaces.
    auto wsi_context    = application_ ? application_->GetWsiContext() : nullptr;
    auto window_factory = wsi_context ? wsi_context->GetWindowFactory() : nullptr;
    if (window_factory)
    {
        for (auto window : active_windows_)
        {
            window_factory->Destroy(window);
        }
    }

    if (loader_handle_ != nullptr)
    {
        graphics::ReleaseLoader(loader_handle_);
    }
}

void VulkanReplayConsumerBase::ProcessStateBeginMarker(uint64_t frame_number)
{
    GFXRECON_UNREFERENCED_PARAMETER(frame_number);
    loading_trim_state_ = true;
}

void VulkanReplayConsumerBase::ProcessStateEndMarker(uint64_t frame_number)
{
    GFXRECON_UNREFERENCED_PARAMETER(frame_number);
    loading_trim_state_ = false;
    if (fps_info_ != nullptr)
    {
        fps_info_->ProcessStateEndMarker(frame_number);
    }
}

void VulkanReplayConsumerBase::ProcessDisplayMessageCommand(const std::string& message)
{
    GFXRECON_LOG_INFO("Trace Message: %s", message.c_str());
}

void VulkanReplayConsumerBase::ProcessFillMemoryCommand(uint64_t       memory_id,
                                                        uint64_t       offset,
                                                        uint64_t       size,
                                                        const uint8_t* data)
{
    VkResult result = VK_ERROR_INITIALIZATION_FAILED;

    // We need to find the device memory associated with this ID, and then lookup its mapped pointer.
    const DeviceMemoryInfo* memory_info = object_info_table_.GetDeviceMemoryInfo(memory_id);

    if (memory_info != nullptr)
    {
        auto allocator = memory_info->allocator;

        if (allocator != nullptr)
        {
            result = allocator->WriteMappedMemoryRange(memory_info->allocator_data, offset, size, data);
        }
        else
        {
            GFXRECON_LOG_WARNING("Skipping memory fill for VkDeviceMemory object (ID = %" PRIu64
                                 ") that is not associated with a resource allocator",
                                 memory_id);
        }
    }
#if defined(VK_USE_PLATFORM_ANDROID_KHR)
    else
    {
        auto entry = hardware_buffer_memory_info_.find(memory_id);
        if (entry != hardware_buffer_memory_info_.end())
        {
            result = VK_SUCCESS;

            void*                           buffer_data = nullptr;
            const HardwareBufferMemoryInfo& buffer_info = entry->second;

            int lock_result = AHardwareBuffer_lock(
                buffer_info.hardware_buffer, AHARDWAREBUFFER_USAGE_CPU_WRITE_OFTEN, -1, nullptr, &buffer_data);

            if (lock_result == 0)
            {
                assert(buffer_data != nullptr);

                if (buffer_info.plane_info.size() == 1)
                {
                    GFXRECON_CHECK_CONVERSION_DATA_LOSS(size_t, size);
                    GFXRECON_CHECK_CONVERSION_DATA_LOSS(size_t, offset);

                    size_t   data_size         = static_cast<size_t>(size);
                    size_t   data_offset       = static_cast<size_t>(offset);
                    size_t   capture_row_pitch = buffer_info.plane_info[0].capture_row_pitch;
                    size_t   replay_row_pitch  = buffer_info.plane_info[0].replay_row_pitch;
                    uint32_t height            = buffer_info.plane_info[0].height;

                    resource::CopyImageSubresourceMemory(static_cast<uint8_t*>(buffer_data),
                                                         data,
                                                         data_offset,
                                                         data_size,
                                                         replay_row_pitch,
                                                         capture_row_pitch,
                                                         height);
                }
                else
                {
                    // TODO: multi-plane image format support when strides do not match.
                    GFXRECON_LOG_ERROR("Ignoring fill memory command for AHardwareBuffer with multi-plane format and "
                                       "mismatched capture/replay strides (Memory ID = %" PRIu64
                                       "): support not yet implemented",
                                       memory_id);
                }

                lock_result = AHardwareBuffer_unlock(buffer_info.hardware_buffer, nullptr);
                if (lock_result != 0)
                {
                    GFXRECON_LOG_ERROR("AHardwareBuffer_unlock failed for AHardwareBuffer object (Memory ID = %" PRIu64
                                       ")",
                                       memory_id);
                }
            }
            else
            {
                GFXRECON_LOG_ERROR("AHardwareBuffer_lock failed for AHardwareBuffer object (Memory ID = %" PRIu64 ")",
                                   memory_id);
            }
        }
    }
#endif

    if (result == VK_ERROR_MEMORY_MAP_FAILED)
    {
        GFXRECON_LOG_WARNING("Skipping memory fill for VkDeviceMemory object (ID = %" PRIu64 ") that is not mapped",
                             memory_id);
    }
    else if (result == VK_ERROR_INITIALIZATION_FAILED)
    {
        GFXRECON_LOG_WARNING("Skipping memory fill for unrecognized VkDeviceMemory object (ID = %" PRIu64 ")",
                             memory_id);
    }
}

void VulkanReplayConsumerBase::ProcessResizeWindowCommand(format::HandleId surface_id, uint32_t width, uint32_t height)
{
    // We need to find the surface associated with this ID, and then lookup its window.
    const SurfaceKHRInfo* surface_info = object_info_table_.GetSurfaceKHRInfo(surface_id);

    if (surface_info != nullptr)
    {
        Window* window = surface_info->window;

        if (window != nullptr)
        {
            window->SetSize(width, height);
        }
        else
        {
            GFXRECON_LOG_WARNING("Skipping window resize for VkSurface object (ID = %" PRIu64
                                 ") without an associated window",
                                 surface_id);
        }
    }
    else
    {
        GFXRECON_LOG_WARNING("Skipping window resize for unrecognized VkSurface object (ID = %" PRIu64 ")", surface_id);
    }
}

void VulkanReplayConsumerBase::ProcessResizeWindowCommand2(format::HandleId surface_id,
                                                           uint32_t         width,
                                                           uint32_t         height,
                                                           uint32_t         pre_transform)
{
    // We need to find the surface associated with this ID, and then lookup its window.
    const SurfaceKHRInfo* surface_info = object_info_table_.GetSurfaceKHRInfo(surface_id);

    if (surface_info != nullptr)
    {
        Window* window = surface_info->window;

        if (window != nullptr)
        {
            window->SetSizePreTransform(width, height, pre_transform);
        }
        else
        {
            GFXRECON_LOG_WARNING("Skipping window resize for VkSurface object (ID = %" PRIu64
                                 ") without an associated window",
                                 surface_id);
        }
    }
    else
    {
        GFXRECON_LOG_WARNING("Skipping window resize for unrecognized VkSurface object (ID = %" PRIu64 ")", surface_id);
    }
}

void VulkanReplayConsumerBase::ProcessCreateHardwareBufferCommand(
    format::HandleId                                    memory_id,
    uint64_t                                            buffer_id,
    uint32_t                                            format,
    uint32_t                                            width,
    uint32_t                                            height,
    uint32_t                                            stride,
    uint32_t                                            usage,
    uint32_t                                            layers,
    const std::vector<format::HardwareBufferPlaneInfo>& plane_info)
{
#if defined(VK_USE_PLATFORM_ANDROID_KHR)
    assert(hardware_buffers_.find(buffer_id) == hardware_buffers_.end());

    AHardwareBuffer_Desc desc = {};
    desc.format               = format;
    desc.height               = height;
    desc.layers               = layers;
    desc.usage                = usage;
    desc.width                = width;

    // Make sure we can write to the buffer.
    desc.usage |= AHARDWAREBUFFER_USAGE_CPU_WRITE_OFTEN;

    AHardwareBuffer* buffer = nullptr;
    int              result = AHardwareBuffer_allocate(&desc, &buffer);
    if ((result == 0) && (buffer != nullptr))
    {
        HardwareBufferInfo& ahb_info = hardware_buffers_[buffer_id];
        ahb_info.memory_id           = memory_id;
        ahb_info.hardware_buffer     = buffer;

        void* data = nullptr;
        result     = -1;

        std::vector<format::HardwareBufferPlaneInfo> replay_plane_info;

        // The multi-plane functions are declared for API 26, but are only available to link with API 29.  So, this
        // could be turned into a run-time check dependent on dlsym returning a valid pointer for
        // AHardwareBuffer_lockPlanes.
#if __ANDROID_API__ >= 29
        AHardwareBuffer_Planes ahb_planes;
        result = AHardwareBuffer_lockPlanes(buffer, AHARDWAREBUFFER_USAGE_CPU_WRITE_OFTEN, -1, nullptr, &ahb_planes);
        if (result == 0)
        {
            data = ahb_planes.planes[0].data;

            for (uint32_t i = 0; i < ahb_planes.planeCount; ++i)
            {
                format::HardwareBufferPlaneInfo ahb_plane_info;
                ahb_plane_info.offset =
                    reinterpret_cast<uint8_t*>(ahb_planes.planes[i].data) - reinterpret_cast<uint8_t*>(data);
                ahb_plane_info.pixel_stride = ahb_planes.planes[i].pixelStride;
                ahb_plane_info.row_pitch    = ahb_planes.planes[i].rowStride;
                replay_plane_info.emplace_back(std::move(ahb_plane_info));
            }
        }
        else
        {
            GFXRECON_LOG_WARNING("AHardwareBuffer_lockPlanes failed: AHardwareBuffer_lock will be used instead");
        }
#endif

        if (result != 0)
        {
            result = AHardwareBuffer_lock(buffer, AHARDWAREBUFFER_USAGE_CPU_WRITE_OFTEN, -1, nullptr, &data);
        }

        if (result == 0)
        {
            assert(data != nullptr);

            HardwareBufferMemoryInfo& memory_info = hardware_buffer_memory_info_[memory_id];
            memory_info.hardware_buffer           = buffer;
            memory_info.compatible_strides        = true;

            // Check for matching strides.
            if (plane_info.empty() || replay_plane_info.empty())
            {
                uint32_t bpp = GetHardwareBufferFormatBpp(format);

                AHardwareBuffer_describe(buffer, &desc);
                if (stride != desc.stride)
                {
                    memory_info.compatible_strides = false;
                }

                memory_info.plane_info.resize(1);
                memory_info.plane_info[0].capture_offset    = 0;
                memory_info.plane_info[0].replay_offset     = 0;
                memory_info.plane_info[0].capture_row_pitch = bpp * stride;
                memory_info.plane_info[0].replay_row_pitch  = bpp * desc.stride;
                memory_info.plane_info[0].height            = height;
            }
            else
            {
                assert(plane_info.size() == replay_plane_info.size());

                size_t layer_count = plane_info.size();

                memory_info.plane_info.resize(layer_count);

                for (size_t i = 0; i < layer_count; ++i)
                {
                    memory_info.plane_info[i].capture_offset    = plane_info[i].offset;
                    memory_info.plane_info[i].replay_offset     = replay_plane_info[i].offset;
                    memory_info.plane_info[i].capture_row_pitch = plane_info[i].row_pitch;
                    memory_info.plane_info[i].replay_row_pitch  = replay_plane_info[i].row_pitch;
                    memory_info.plane_info[i].height            = height;

                    if ((plane_info[i].offset != replay_plane_info[i].offset) ||
                        (plane_info[i].row_pitch != replay_plane_info[i].row_pitch))
                    {
                        memory_info.compatible_strides = false;
                    }
                }
            }

            result = AHardwareBuffer_unlock(buffer, nullptr);
            if (result != 0)
            {
                GFXRECON_LOG_ERROR("AHardwareBuffer_unlock failed for AHardwareBuffer object (Buffer ID = %" PRIu64
                                   ", Memory ID = %" PRIu64 ")",
                                   buffer_id,
                                   memory_id);
            }
        }
        else
        {
            GFXRECON_LOG_ERROR("AHardwareBuffer_lock failed for AHardwareBuffer object (Buffer ID = %" PRIu64
                               ", Memory ID = %" PRIu64 ")",
                               buffer_id,
                               memory_id);
        }
    }
    else
    {
        GFXRECON_LOG_ERROR("AHardwareBuffer_allocate failed for AHardwareBuffer object (Buffer ID = %" PRIu64
                           ", Memory ID = %" PRIu64 ")",
                           buffer_id,
                           memory_id);
    }
#else
    GFXRECON_UNREFERENCED_PARAMETER(memory_id);
    GFXRECON_UNREFERENCED_PARAMETER(buffer_id);
    GFXRECON_UNREFERENCED_PARAMETER(format);
    GFXRECON_UNREFERENCED_PARAMETER(width);
    GFXRECON_UNREFERENCED_PARAMETER(height);
    GFXRECON_UNREFERENCED_PARAMETER(stride);
    GFXRECON_UNREFERENCED_PARAMETER(usage);
    GFXRECON_UNREFERENCED_PARAMETER(layers);
    GFXRECON_UNREFERENCED_PARAMETER(plane_info);
#endif
}

void VulkanReplayConsumerBase::ProcessDestroyHardwareBufferCommand(uint64_t buffer_id)
{
#if defined(VK_USE_PLATFORM_ANDROID_KHR)
    auto entry = hardware_buffers_.find(buffer_id);
    if (entry != hardware_buffers_.end())
    {
        AHardwareBuffer_release(entry->second.hardware_buffer);
        hardware_buffer_memory_info_.erase(entry->second.memory_id);
        hardware_buffers_.erase(entry);
    }
    else
    {
        GFXRECON_LOG_WARNING("Skipping destroy for unrecognized AHardwareBuffer object (Buffer ID = %" PRIu64 ")",
                             buffer_id);
    }
#else
    GFXRECON_UNREFERENCED_PARAMETER(buffer_id);
#endif
}

void VulkanReplayConsumerBase::ProcessSetDevicePropertiesCommand(format::HandleId physical_device_id,
                                                                 uint32_t         api_version,
                                                                 uint32_t         driver_version,
                                                                 uint32_t         vendor_id,
                                                                 uint32_t         device_id,
                                                                 uint32_t         device_type,
                                                                 const uint8_t pipeline_cache_uuid[format::kUuidSize],
                                                                 const std::string& device_name)
{
    PhysicalDeviceInfo* physical_device_info = object_info_table_.GetPhysicalDeviceInfo(physical_device_id);

    if (physical_device_info != nullptr)
    {
        physical_device_info->capture_api_version    = api_version;
        physical_device_info->capture_driver_version = driver_version;
        physical_device_info->capture_vendor_id      = vendor_id;
        physical_device_info->capture_device_id      = device_id;
        physical_device_info->capture_device_type    = static_cast<VkPhysicalDeviceType>(device_type);
        physical_device_info->capture_device_name    = device_name;

        util::platform::MemoryCopy(physical_device_info->capture_pipeline_cache_uuid,
                                   format::kUuidSize,
                                   pipeline_cache_uuid,
                                   format::kUuidSize);
    }
}

void VulkanReplayConsumerBase::ProcessSetDeviceMemoryPropertiesCommand(
    format::HandleId                             physical_device_id,
    const std::vector<format::DeviceMemoryType>& memory_types,
    const std::vector<format::DeviceMemoryHeap>& memory_heaps)
{
    PhysicalDeviceInfo* physical_device_info = object_info_table_.GetPhysicalDeviceInfo(physical_device_id);

    if (physical_device_info != nullptr)
    {
        VkPhysicalDeviceMemoryProperties* memory_properties = &physical_device_info->capture_memory_properties;

        memory_properties->memoryTypeCount = static_cast<uint32_t>(memory_types.size());
        memory_properties->memoryHeapCount = static_cast<uint32_t>(memory_heaps.size());

        for (uint32_t i = 0; i < memory_properties->memoryTypeCount; ++i)
        {
            memory_properties->memoryTypes[i].propertyFlags = memory_types[i].property_flags;
            memory_properties->memoryTypes[i].heapIndex     = memory_types[i].heap_index;
        }

        for (uint32_t i = 0; i < memory_properties->memoryHeapCount; ++i)
        {
            memory_properties->memoryHeaps[i].size  = memory_heaps[i].size;
            memory_properties->memoryHeaps[i].flags = memory_heaps[i].flags;
        }
    }
}

void VulkanReplayConsumerBase::ProcessSetOpaqueAddressCommand(format::HandleId device_id,
                                                              format::HandleId object_id,
                                                              uint64_t         address)
{
    DeviceInfo* device_info = object_info_table_.GetDeviceInfo(device_id);

    if (device_info != nullptr)
    {
        // Store the opaque address to use at object creation.
        device_info->opaque_addresses[object_id] = address;
    }
}

void VulkanReplayConsumerBase::ProcessSetRayTracingShaderGroupHandlesCommand(format::HandleId device_id,
                                                                             format::HandleId pipeline_id,
                                                                             size_t           data_size,
                                                                             const uint8_t*   data)
{
    DeviceInfo* device_info = object_info_table_.GetDeviceInfo(device_id);
    if (device_info != nullptr)
    {
        // There should only be one dataset per pipeline.
        assert(device_info->shader_group_handles.find(pipeline_id) == device_info->shader_group_handles.end());

        // Store the ray tracing shader group handle data to use at ray tracing pipeline creation.
        device_info->shader_group_handles.emplace(pipeline_id, std::vector<uint8_t>(data, data + data_size));
    }
}

void VulkanReplayConsumerBase::ProcessSetSwapchainImageStateCommand(
    format::HandleId                                    device_id,
    format::HandleId                                    swapchain_id,
    uint32_t                                            last_presented_image,
    const std::vector<format::SwapchainImageStateInfo>& image_info)
{
    const DeviceInfo* device_info    = object_info_table_.GetDeviceInfo(device_id);
    SwapchainKHRInfo* swapchain_info = object_info_table_.GetSwapchainKHRInfo(swapchain_id);

    if ((device_info != nullptr) && (swapchain_info != nullptr))
    {
        assert((device_info->handle != VK_NULL_HANDLE) && (swapchain_info->handle != VK_NULL_HANDLE));

        VkDevice       device    = device_info->handle;
        VkSwapchainKHR swapchain = swapchain_info->handle;

        VkPhysicalDevice physical_device = device_info->parent;
        VkSurfaceKHR     surface         = swapchain_info->surface;
        assert((physical_device != VK_NULL_HANDLE) && (surface != VK_NULL_HANDLE));

        auto instance_table = GetInstanceTable(physical_device);
        auto device_table   = GetDeviceTable(device);
        assert((instance_table != nullptr) && (device_table != nullptr));

        VkSurfaceCapabilitiesKHR surface_caps;
        uint32_t                 image_count = 0;

        VkResult result =
            instance_table->GetPhysicalDeviceSurfaceCapabilitiesKHR(physical_device, surface, &surface_caps);

        if (result == VK_SUCCESS)
        {
            result = device_table->GetSwapchainImagesKHR(device, swapchain, &image_count, nullptr);
        }

        if (result == VK_SUCCESS)
        {
            // TODO: Handle swapchain image count mismatch on replay.
            assert(image_info.size() == image_count);

            // Determine if it is possible to acquire all images at the same time.
            assert(image_count >= surface_caps.minImageCount);
            uint32_t max_acquired_images = (image_count - surface_caps.minImageCount) + 1;

            if (image_count > max_acquired_images)
            {
                // Cannot acquire all images at the same time.
                ProcessSetSwapchainImageStateQueueSubmit(device, swapchain_info, last_presented_image, image_info);
            }
            else
            {
                ProcessSetSwapchainImageStatePreAcquire(device, swapchain_info, image_info);
            }
        }
        else
        {
            GFXRECON_LOG_WARNING("Failed image initialization for VkSwapchainKHR object (ID = %" PRIu64
                                 ", handle = 0x%" PRIx64 ")",
                                 swapchain_id,
                                 swapchain);
        }
    }
    else
    {
        if (device_info != nullptr)
        {
            GFXRECON_LOG_WARNING("Skipping image acquire for unrecognized VkSwapchainKHR object (ID = %" PRIu64 ")",
                                 swapchain_id);
        }
        else if (swapchain_info != nullptr)
        {
            GFXRECON_LOG_WARNING("Skipping image acquire for unrecognized VkDevice object (ID = %" PRIu64 ")",
                                 device_id);
        }
        else
        {
            GFXRECON_LOG_WARNING("Skipping image acquire for unrecognized VkDevice (ID = %" PRIu64
                                 ") and VkSwapchainKHR (ID = %" PRIu64 ") objects",
                                 device_id,
                                 swapchain_id);
        }
    }
}

void VulkanReplayConsumerBase::ProcessSetSwapchainImageStatePreAcquire(
    VkDevice device, SwapchainKHRInfo* swapchain_info, const std::vector<format::SwapchainImageStateInfo>& image_info)
{
    auto table = GetDeviceTable(device);
    assert(table != nullptr);

    VkResult        result             = VK_SUCCESS;
    VkQueue         transition_queue   = VK_NULL_HANDLE;
    VkCommandPool   transition_pool    = VK_NULL_HANDLE;
    VkCommandBuffer transition_command = VK_NULL_HANDLE;
    VkSwapchainKHR  swapchain          = swapchain_info->handle;
    uint32_t        queue_family_index = swapchain_info->queue_family_index;

    // TODO: Improved queue selection?
    table->GetDeviceQueue(device, queue_family_index, 0, &transition_queue);

    VkCommandPoolCreateInfo pool_create_info = { VK_STRUCTURE_TYPE_COMMAND_POOL_CREATE_INFO };
    pool_create_info.pNext                   = nullptr;
    pool_create_info.flags                   = VK_COMMAND_POOL_CREATE_RESET_COMMAND_BUFFER_BIT;
    pool_create_info.queueFamilyIndex        = queue_family_index;

    result = table->CreateCommandPool(device, &pool_create_info, nullptr, &transition_pool);

    if (result == VK_SUCCESS)
    {
        VkCommandBufferAllocateInfo command_allocate_info = { VK_STRUCTURE_TYPE_COMMAND_BUFFER_ALLOCATE_INFO };
        command_allocate_info.pNext                       = nullptr;
        command_allocate_info.commandBufferCount          = 1;
        command_allocate_info.commandPool                 = transition_pool;
        command_allocate_info.level                       = VK_COMMAND_BUFFER_LEVEL_PRIMARY;

        table->AllocateCommandBuffers(device, &command_allocate_info, &transition_command);
    }

    if (result == VK_SUCCESS)
    {
        VkCommandBufferBeginInfo begin_info = { VK_STRUCTURE_TYPE_COMMAND_BUFFER_BEGIN_INFO };
        begin_info.pNext                    = nullptr;
        begin_info.flags                    = 0;
        begin_info.pInheritanceInfo         = nullptr;

        VkSubmitInfo submit_info       = { VK_STRUCTURE_TYPE_SUBMIT_INFO };
        submit_info.pNext              = nullptr;
        submit_info.commandBufferCount = 1;
        submit_info.pCommandBuffers    = &transition_command;

        VkImageMemoryBarrier image_barrier            = { VK_STRUCTURE_TYPE_IMAGE_MEMORY_BARRIER };
        image_barrier.pNext                           = nullptr;
        image_barrier.srcAccessMask                   = 0;
        image_barrier.dstAccessMask                   = 0;
        image_barrier.oldLayout                       = VK_IMAGE_LAYOUT_UNDEFINED;
        image_barrier.srcQueueFamilyIndex             = VK_QUEUE_FAMILY_IGNORED;
        image_barrier.dstQueueFamilyIndex             = VK_QUEUE_FAMILY_IGNORED;
        image_barrier.subresourceRange.aspectMask     = VK_IMAGE_ASPECT_COLOR_BIT;
        image_barrier.subresourceRange.baseMipLevel   = 0;
        image_barrier.subresourceRange.levelCount     = 1;
        image_barrier.subresourceRange.baseArrayLayer = 0;
        image_barrier.subresourceRange.layerCount     = 1;

        for (size_t i = 0; i < image_info.size(); ++i)
        {
            const ImageInfo* image_entry = object_info_table_.GetImageInfo(image_info[i].image_id);

            // Pre-acquire and transition swapchain images while processing trimming state snapshot.
            if (image_entry != nullptr)
            {
                assert(image_entry->handle != VK_NULL_HANDLE);

                VkImage  image       = image_entry->handle;
                uint32_t image_index = 0;

                VkFence     acquire_fence     = VK_NULL_HANDLE;
                VkSemaphore acquire_semaphore = VK_NULL_HANDLE;

                VkFenceCreateInfo fence_create_info = { VK_STRUCTURE_TYPE_FENCE_CREATE_INFO };
                fence_create_info.pNext             = nullptr;
                fence_create_info.flags             = 0;

                VkSemaphoreCreateInfo semaphore_create_info = { VK_STRUCTURE_TYPE_SEMAPHORE_CREATE_INFO };
                semaphore_create_info.pNext                 = nullptr;
                semaphore_create_info.flags                 = 0;

                result = table->CreateFence(device, &fence_create_info, nullptr, &acquire_fence);

                if (result == VK_SUCCESS)
                {
                    result = table->CreateSemaphore(device, &semaphore_create_info, nullptr, &acquire_semaphore);
                }

                if (result == VK_SUCCESS)
                {
                    result = table->AcquireNextImageKHR(device,
                                                        swapchain,
                                                        std::numeric_limits<uint64_t>::max(),
                                                        acquire_semaphore,
                                                        acquire_fence,
                                                        &image_index);

                    if ((result == VK_SUCCESS) || (result == VK_SUBOPTIMAL_KHR))
                    {
                        // TODO: Handle case where image acquired at replay does not match image acquired at
                        // capture.
                        assert(image_index == i);

                        result =
                            table->WaitForFences(device, 1, &acquire_fence, true, std::numeric_limits<uint64_t>::max());

                        VkImageLayout image_layout = static_cast<VkImageLayout>(image_info[image_index].image_layout);
                        if ((result == VK_SUCCESS) && (image_layout != VK_IMAGE_LAYOUT_UNDEFINED))
                        {
                            image_barrier.newLayout = image_layout;
                            image_barrier.image     = image;

                            result = table->BeginCommandBuffer(transition_command, &begin_info);

                            if (result == VK_SUCCESS)
                            {
                                table->CmdPipelineBarrier(transition_command,
                                                          VK_PIPELINE_STAGE_TOP_OF_PIPE_BIT,
                                                          VK_PIPELINE_STAGE_BOTTOM_OF_PIPE_BIT,
                                                          0,
                                                          0,
                                                          nullptr,
                                                          0,
                                                          nullptr,
                                                          1,
                                                          &image_barrier);
                                table->EndCommandBuffer(transition_command);

                                result = table->ResetFences(device, 1, &acquire_fence);
                            }

                            if (result == VK_SUCCESS)
                            {
                                result = table->QueueSubmit(transition_queue, 1, &submit_info, acquire_fence);
                            }

                            if (result == VK_SUCCESS)
                            {
                                result = table->WaitForFences(
                                    device, 1, &acquire_fence, true, std::numeric_limits<uint64_t>::max());
                            }
                        }

                        if (result == VK_SUCCESS)
                        {
                            if (image_info[image_index].acquired)
                            {
                                swapchain_info->acquired_indices[i] = image_index;

                                // The upcoming frames expect the image to be acquired. The synchronization objects
                                // used to acquire the image were already set to the appropriate signaled state when
                                // created, so the temporary objects used to acquire the image here can be
                                // destroyed.
                                table->DestroyFence(device, acquire_fence, nullptr);
                                table->DestroySemaphore(device, acquire_semaphore, nullptr);
                            }
                            else
                            {
                                // The upcoming frames do not expect the image to be acquired. We will store the
                                // image and the synchronization objects used to acquire it in a data structure.
                                // Replay of vkAcquireNextImage will retrieve and use the stored objects.
                                swapchain_image_tracker_.TrackPreAcquiredImage(
                                    swapchain, image_index, acquire_semaphore, acquire_fence);
                            }
                        }
                        else
                        {
                            GFXRECON_LOG_WARNING("Failed to acquire and transition VkImage object (ID = %" PRIu64
                                                 ") for swapchain state initialization",
                                                 image_info[i].image_id);
                        }
                    }
                }
            }
            else
            {
                GFXRECON_LOG_WARNING("Skipping image acquire for unrecognized VkImage object (ID = %" PRIu64 ")",
                                     image_info[i].image_id);
            }
        }
    }
    else
    {
        GFXRECON_LOG_WARNING(
            "Failed to create image initialization resources for VkSwapchainKHR object (handle = 0x%" PRIx64 ")",
            swapchain);
    }

    if (transition_pool != VK_NULL_HANDLE)
    {
        table->DestroyCommandPool(device, transition_pool, nullptr);
    }
}

void VulkanReplayConsumerBase::ProcessSetSwapchainImageStateQueueSubmit(
    VkDevice                                            device,
    SwapchainKHRInfo*                                   swapchain_info,
    uint32_t                                            last_presented_image,
    const std::vector<format::SwapchainImageStateInfo>& image_info)
{
    auto table = GetDeviceTable(device);
    assert(table != nullptr);

    VkResult        result             = VK_SUCCESS;
    VkQueue         queue              = VK_NULL_HANDLE;
    VkCommandPool   pool               = VK_NULL_HANDLE;
    VkCommandBuffer command            = VK_NULL_HANDLE;
    VkFence         wait_fence         = VK_NULL_HANDLE;
    VkSwapchainKHR  swapchain          = swapchain_info->handle;
    uint32_t        queue_family_index = swapchain_info->queue_family_index;

    VkCommandPoolCreateInfo pool_create_info = { VK_STRUCTURE_TYPE_COMMAND_POOL_CREATE_INFO };
    pool_create_info.pNext                   = nullptr;
    pool_create_info.flags                   = VK_COMMAND_POOL_CREATE_RESET_COMMAND_BUFFER_BIT;
    pool_create_info.queueFamilyIndex        = queue_family_index;

    // TODO: Improved queue selection?
    table->GetDeviceQueue(device, queue_family_index, 0, &queue);

    result = table->CreateCommandPool(device, &pool_create_info, nullptr, &pool);

    if (result == VK_SUCCESS)
    {
        VkCommandBufferAllocateInfo command_allocate_info = { VK_STRUCTURE_TYPE_COMMAND_BUFFER_ALLOCATE_INFO };
        command_allocate_info.pNext                       = nullptr;
        command_allocate_info.commandBufferCount          = 1;
        command_allocate_info.commandPool                 = pool;
        command_allocate_info.level                       = VK_COMMAND_BUFFER_LEVEL_PRIMARY;

        result = table->AllocateCommandBuffers(device, &command_allocate_info, &command);
    }

    if (result == VK_SUCCESS)
    {
        VkFenceCreateInfo fence_create_info = { VK_STRUCTURE_TYPE_FENCE_CREATE_INFO };
        fence_create_info.pNext             = nullptr;
        fence_create_info.flags             = VK_FENCE_CREATE_SIGNALED_BIT;

        result = table->CreateFence(device, &fence_create_info, nullptr, &wait_fence);
    }

    if (result == VK_SUCCESS)
    {
        VkCommandBufferBeginInfo begin_info = { VK_STRUCTURE_TYPE_COMMAND_BUFFER_BEGIN_INFO };
        begin_info.pNext                    = nullptr;
        begin_info.flags                    = 0;
        begin_info.pInheritanceInfo         = nullptr;

        VkSubmitInfo submit_info       = { VK_STRUCTURE_TYPE_SUBMIT_INFO };
        submit_info.pNext              = nullptr;
        submit_info.commandBufferCount = 1;
        submit_info.pCommandBuffers    = &command;

        VkImageMemoryBarrier image_barrier            = { VK_STRUCTURE_TYPE_IMAGE_MEMORY_BARRIER };
        image_barrier.pNext                           = nullptr;
        image_barrier.srcAccessMask                   = 0;
        image_barrier.dstAccessMask                   = 0;
        image_barrier.oldLayout                       = VK_IMAGE_LAYOUT_UNDEFINED;
        image_barrier.newLayout                       = VK_IMAGE_LAYOUT_PRESENT_SRC_KHR;
        image_barrier.srcQueueFamilyIndex             = VK_QUEUE_FAMILY_IGNORED;
        image_barrier.dstQueueFamilyIndex             = VK_QUEUE_FAMILY_IGNORED;
        image_barrier.subresourceRange.aspectMask     = VK_IMAGE_ASPECT_COLOR_BIT;
        image_barrier.subresourceRange.baseMipLevel   = 0;
        image_barrier.subresourceRange.levelCount     = 1;
        image_barrier.subresourceRange.baseArrayLayer = 0;
        image_barrier.subresourceRange.layerCount     = 1;

        VkPresentInfoKHR present_info   = { VK_STRUCTURE_TYPE_PRESENT_INFO_KHR };
        present_info.pNext              = nullptr;
        present_info.waitSemaphoreCount = 0;
        present_info.pWaitSemaphores    = nullptr;
        present_info.swapchainCount     = 1;
        present_info.pSwapchains        = &swapchain;
        present_info.pResults           = nullptr;

        // Acquire, transition to the present source layout, and present each image.
        for (size_t i = 0; i < image_info.size(); ++i)
        {
            const ImageInfo* image_entry = object_info_table_.GetImageInfo(image_info[i].image_id);

            if (image_entry != nullptr)
            {
                assert(image_entry->handle != VK_NULL_HANDLE);

                VkImage  image       = image_entry->handle;
                uint32_t image_index = 0;

                result = table->ResetFences(device, 1, &wait_fence);

                if (result == VK_SUCCESS)
                {
                    result = table->AcquireNextImageKHR(device,
                                                        swapchain,
                                                        std::numeric_limits<uint64_t>::max(),
                                                        VK_NULL_HANDLE,
                                                        wait_fence,
                                                        &image_index);
                }

                if ((result == VK_SUCCESS) || (result == VK_SUBOPTIMAL_KHR))
                {
                    // TODO: Handle case where image acquired at replay does not match image acquired at capture.
                    assert(image_index == i);

                    result = table->WaitForFences(device, 1, &wait_fence, true, std::numeric_limits<uint64_t>::max());

                    if (result == VK_SUCCESS)
                    {
                        image_barrier.image        = image;
                        present_info.pImageIndices = &image_index;

                        result = table->BeginCommandBuffer(command, &begin_info);
                    }

                    if (result == VK_SUCCESS)
                    {
                        table->CmdPipelineBarrier(command,
                                                  VK_PIPELINE_STAGE_TOP_OF_PIPE_BIT,
                                                  VK_PIPELINE_STAGE_BOTTOM_OF_PIPE_BIT,
                                                  0,
                                                  0,
                                                  nullptr,
                                                  0,
                                                  nullptr,
                                                  1,
                                                  &image_barrier);
                        table->EndCommandBuffer(command);

                        result = table->ResetFences(device, 1, &wait_fence);
                    }

                    if (result == VK_SUCCESS)
                    {
                        result = table->QueueSubmit(queue, 1, &submit_info, wait_fence);
                    }

                    if (result == VK_SUCCESS)
                    {
                        result =
                            table->WaitForFences(device, 1, &wait_fence, true, std::numeric_limits<uint64_t>::max());
                    }

                    if (result == VK_SUCCESS)
                    {
                        result = table->QueuePresentKHR(queue, &present_info);
                    }

                    if ((result == VK_SUCCESS) || (result == VK_SUBOPTIMAL_KHR))
                    {
                        result = table->QueueWaitIdle(queue);
                    }
                }

                if (result != VK_SUCCESS)
                {
                    GFXRECON_LOG_WARNING("Failed to acquire and transition VkImage object (ID = %" PRIu64
                                         ") for swapchain state initialization",
                                         image_info[i].image_id);
                }
            }
            else
            {
                GFXRECON_LOG_WARNING("Skipping image acquire for unrecognized VkImage object (ID = %" PRIu64 ")",
                                     image_info[i].image_id);
            }
        }

        // Second pass to set image acquired state.
        // Acquire all images up to the last presented image, to increase the chance that the first image
        // acquired on replay is the same image acquired by the first captured frame.
        for (size_t i = 0; i < image_info.size(); ++i)
        {
            const ImageInfo* image_entry = object_info_table_.GetImageInfo(image_info[i].image_id);

            if ((image_entry != nullptr) && ((image_info[i].acquired) || (i <= last_presented_image)))
            {
                assert(image_entry->handle != VK_NULL_HANDLE);

                VkImage  image       = image_entry->handle;
                uint32_t image_index = 0;

                result = table->ResetFences(device, 1, &wait_fence);

                if (result == VK_SUCCESS)
                {
                    result = table->AcquireNextImageKHR(device,
                                                        swapchain,
                                                        std::numeric_limits<uint64_t>::max(),
                                                        VK_NULL_HANDLE,
                                                        wait_fence,
                                                        &image_index);
                }

                if ((result == VK_SUCCESS) || (result == VK_SUBOPTIMAL_KHR))
                {
                    // TODO: Handle case where image acquired at replay does not match image acquired at capture.
                    assert(image_index == i);

                    result = table->WaitForFences(device, 1, &wait_fence, true, std::numeric_limits<uint64_t>::max());

                    if (result == VK_SUCCESS)
                    {
                        if (image_info[i].acquired)
                        {
                            swapchain_info->acquired_indices[i] = image_index;

                            // Transition the image to the expected layout and keep it acquired.
                            VkImageLayout image_layout = static_cast<VkImageLayout>(image_info[i].image_layout);
                            if ((image_layout != VK_IMAGE_LAYOUT_UNDEFINED) &&
                                (image_layout != VK_IMAGE_LAYOUT_PRESENT_SRC_KHR))
                            {

                                image_barrier.newLayout = image_layout;
                                image_barrier.image     = image;

                                result = table->BeginCommandBuffer(command, &begin_info);

                                if (result == VK_SUCCESS)
                                {
                                    table->CmdPipelineBarrier(command,
                                                              VK_PIPELINE_STAGE_TOP_OF_PIPE_BIT,
                                                              VK_PIPELINE_STAGE_BOTTOM_OF_PIPE_BIT,
                                                              0,
                                                              0,
                                                              nullptr,
                                                              0,
                                                              nullptr,
                                                              1,
                                                              &image_barrier);
                                    table->EndCommandBuffer(command);

                                    result = table->ResetFences(device, 1, &wait_fence);
                                }

                                if (result == VK_SUCCESS)
                                {
                                    result = table->QueueSubmit(queue, 1, &submit_info, wait_fence);
                                }

                                if (result == VK_SUCCESS)
                                {
                                    result = table->WaitForFences(
                                        device, 1, &wait_fence, true, std::numeric_limits<uint64_t>::max());
                                }
                            }
                        }
                        else
                        {
                            // Image is not expected to be in the acquired state, so present it.
                            present_info.pImageIndices = &image_index;

                            result = table->QueuePresentKHR(queue, &present_info);

                            if ((result == VK_SUCCESS) || (result == VK_SUBOPTIMAL_KHR))
                            {
                                result = table->QueueWaitIdle(queue);
                            }
                        }
                    }
                }

                if (result != VK_SUCCESS)
                {
                    GFXRECON_LOG_WARNING("Failed to acquire and transition VkImage object (ID = %" PRIu64
                                         ") for swapchain state initialization",
                                         image_info[i].image_id);
                }
            }
            else if (image_entry == nullptr)
            {
                GFXRECON_LOG_WARNING("Skipping image acquire for unrecognized VkImage object (ID = %" PRIu64 ")",
                                     image_info[i].image_id);
            }
        }
    }
    else
    {
        GFXRECON_LOG_WARNING(
            "Failed to create image initialization resources for VkSwapchainKHR object (handle = 0x%" PRIx64 ")",
            swapchain);
    }

    if (pool != VK_NULL_HANDLE)
    {
        table->DestroyCommandPool(device, pool, nullptr);
    }

    if (wait_fence != VK_NULL_HANDLE)
    {
        table->DestroyFence(device, wait_fence, nullptr);
    }
}

void VulkanReplayConsumerBase::ProcessBeginResourceInitCommand(format::HandleId device_id,
                                                               uint64_t         max_resource_size,
                                                               uint64_t         max_copy_size)
{
    GFXRECON_UNREFERENCED_PARAMETER(max_resource_size);

    DeviceInfo* device_info = object_info_table_.GetDeviceInfo(device_id);

    if (device_info != nullptr)
    {
        assert(device_info->handle != VK_NULL_HANDLE);

        VkResult       result = VK_SUCCESS;
        VkDevice       device = device_info->handle;
        VkBuffer       buffer = VK_NULL_HANDLE;
        VkDeviceMemory memory = VK_NULL_HANDLE;

        auto allocator = device_info->allocator.get();
        assert(allocator != nullptr);

        auto table = GetDeviceTable(device);
        assert(table != nullptr);

        VkPhysicalDevice physical_device = device_info->parent;
        assert(physical_device != VK_NULL_HANDLE);

        VkPhysicalDeviceMemoryProperties properties;
        auto                             instance_table = GetInstanceTable(physical_device);
        assert(instance_table != nullptr);

        instance_table->GetPhysicalDeviceMemoryProperties(physical_device, &properties);

        const auto& available_extensions      = device_info->extensions;
        bool        have_shader_stencil_write = false;

        if (std::find(available_extensions.begin(),
                      available_extensions.end(),
                      VK_EXT_SHADER_STENCIL_EXPORT_EXTENSION_NAME) != available_extensions.end())
        {
            have_shader_stencil_write = true;
        }

        device_info->resource_initializer = std::make_unique<VulkanResourceInitializer>(
            device, max_copy_size, properties, have_shader_stencil_write, allocator, table);
    }
}

void VulkanReplayConsumerBase::ProcessEndResourceInitCommand(format::HandleId device_id)
{
    DeviceInfo* device_info = object_info_table_.GetDeviceInfo(device_id);

    if ((device_info != nullptr) && (device_info->resource_initializer != nullptr))
    {
        device_info->resource_initializer.reset();
    }
}

void VulkanReplayConsumerBase::ProcessInitBufferCommand(format::HandleId device_id,
                                                        format::HandleId buffer_id,
                                                        uint64_t         data_size,
                                                        const uint8_t*   data)
{
    DeviceInfo*       device_info = object_info_table_.GetDeviceInfo(device_id);
    const BufferInfo* buffer_info = object_info_table_.GetBufferInfo(buffer_id);

    if ((device_info != nullptr) && (buffer_info != nullptr))
    {
        VkResult                   result      = VK_SUCCESS;
        VkDevice                   device      = device_info->handle;
        VkBuffer                   buffer      = buffer_info->handle;
        VulkanResourceInitializer* initializer = device_info->resource_initializer.get();

        assert((device != VK_NULL_HANDLE) && (buffer != VK_NULL_HANDLE));

        if (initializer != nullptr)
        {
            if ((buffer_info->memory_property_flags & VK_MEMORY_PROPERTY_HOST_VISIBLE_BIT) ==
                VK_MEMORY_PROPERTY_HOST_VISIBLE_BIT)
            {
                result = initializer->LoadData(data_size, data, buffer_info->allocator_data);

                if (result != VK_SUCCESS)
                {
                    GFXRECON_LOG_WARNING("State snapshot mapped memory copy failed for VkBuffer object (ID = %" PRIu64
                                         ", handle = 0x%" PRIx64 ")",
                                         buffer_id,
                                         buffer);
                }
            }
            else
            {
                VkBufferCopy copy_region;
                copy_region.srcOffset = 0;
                copy_region.dstOffset = 0;
                copy_region.size      = data_size;

                result = initializer->InitializeBuffer(
                    data_size, data, buffer_info->queue_family_index, buffer, buffer_info->usage, 1, &copy_region);

                if (result != VK_SUCCESS)
                {
                    GFXRECON_LOG_WARNING("State snapshot staging buffer copy failed for VkBuffer object (ID = %" PRIu64
                                         ", handle = 0x%" PRIx64 ")",
                                         buffer_id,
                                         buffer);
                }
            }
        }
    }
    else
    {
        if (device_info != nullptr)
        {
            GFXRECON_LOG_WARNING(
                "Skipping state snapshot buffer upload for unrecognized VkBuffer object (ID = %" PRIu64 ")", buffer_id);
        }
        else if (buffer_info != nullptr)
        {
            GFXRECON_LOG_WARNING(
                "Skipping state snapshot buffer upload for unrecognized VkDevice object (ID = %" PRIu64 ")", device_id);
        }
        else
        {
            GFXRECON_LOG_WARNING("Skipping state snapshot buffer upload for unrecognized VkDevice (ID = %" PRIu64
                                 ") and VkBuffer (ID = %" PRIu64 ") objects",
                                 device_id,
                                 buffer_id);
        }
    }
}

void VulkanReplayConsumerBase::ProcessInitImageCommand(format::HandleId             device_id,
                                                       format::HandleId             image_id,
                                                       uint64_t                     data_size,
                                                       uint32_t                     aspect,
                                                       uint32_t                     layout,
                                                       const std::vector<uint64_t>& level_sizes,
                                                       const uint8_t*               data)
{
    DeviceInfo*      device_info = object_info_table_.GetDeviceInfo(device_id);
    const ImageInfo* image_info  = object_info_table_.GetImageInfo(image_id);

    if ((device_info != nullptr) && (image_info != nullptr))
    {
        VkResult                   result      = VK_SUCCESS;
        VkDevice                   device      = device_info->handle;
        VkImage                    image       = image_info->handle;
        VulkanResourceInitializer* initializer = device_info->resource_initializer.get();

        assert((device != VK_NULL_HANDLE) && (image != VK_NULL_HANDLE));

        if (initializer != nullptr)
        {
            std::vector<VkBufferImageCopy> copy_regions;

            if (data_size > 0)
            {
                if ((image_info->tiling == VK_IMAGE_TILING_LINEAR) &&
                    (image_info->memory_property_flags & VK_MEMORY_PROPERTY_HOST_VISIBLE_BIT) ==
                        VK_MEMORY_PROPERTY_HOST_VISIBLE_BIT)
                {
                    result = initializer->LoadData(data_size, data, image_info->allocator_data);

                    if (result != VK_SUCCESS)
                    {
                        GFXRECON_LOG_WARNING(
                            "State snapshot mapped memory copy failed for VkImage object (ID = %" PRIu64
                            ", handle = 0x%" PRIx64 ")",
                            image_id,
                            image);
                    }
                }
                else
                {
                    // Create one copy region per mip-level.
                    VkBufferImageCopy copy_region;
                    copy_region.bufferRowLength                 = 0; // Request tightly packed data.
                    copy_region.bufferImageHeight               = 0; // Request tightly packed data.
                    copy_region.bufferOffset                    = 0;
                    copy_region.imageOffset.x                   = 0;
                    copy_region.imageOffset.y                   = 0;
                    copy_region.imageOffset.z                   = 0;
                    copy_region.imageSubresource.aspectMask     = aspect;
                    copy_region.imageSubresource.baseArrayLayer = 0;
                    copy_region.imageSubresource.layerCount     = image_info->layer_count;

                    assert(image_info->level_count == level_sizes.size());

                    for (uint32_t i = 0; i < image_info->level_count; ++i)
                    {
                        copy_region.imageSubresource.mipLevel = i;
                        copy_region.imageExtent.width         = std::max(1u, (image_info->extent.width >> i));
                        copy_region.imageExtent.height        = std::max(1u, (image_info->extent.height >> i));
                        copy_region.imageExtent.depth         = std::max(1u, (image_info->extent.depth >> i));

                        copy_regions.push_back(copy_region);
                        copy_region.bufferOffset += level_sizes[i];
                    }
                }
            }

            if (!copy_regions.empty())
            {
                result = initializer->InitializeImage(data_size,
                                                      data,
                                                      image_info->queue_family_index,
                                                      image,
                                                      image_info->type,
                                                      image_info->format,
                                                      image_info->extent,
                                                      static_cast<VkImageAspectFlagBits>(aspect),
                                                      image_info->sample_count,
                                                      image_info->usage,
                                                      static_cast<VkImageLayout>(image_info->initial_layout),
                                                      static_cast<VkImageLayout>(layout),
                                                      image_info->layer_count,
                                                      static_cast<uint32_t>(copy_regions.size()),
                                                      copy_regions.data());
            }
            else if ((layout != VK_IMAGE_LAYOUT_UNDEFINED) && (layout != VK_IMAGE_LAYOUT_PREINITIALIZED))
            {
                // Only transition to the final layout when a staging copy is not required for image data upload.
                result = initializer->TransitionImage(image_info->queue_family_index,
                                                      image,
                                                      image_info->format,
                                                      static_cast<VkImageAspectFlagBits>(aspect),
                                                      static_cast<VkImageLayout>(image_info->initial_layout),
                                                      static_cast<VkImageLayout>(layout),
                                                      image_info->layer_count,
                                                      image_info->level_count);
            }

            if (result != VK_SUCCESS)
            {
                GFXRECON_LOG_WARNING(
                    "State snapshot image upload/layout transition failed for VkImage object (ID = %" PRIu64
                    ", handle = 0x%" PRIx64 ")",
                    image_id,
                    image);
            }
        }
    }
    else
    {
        if (device_info != nullptr)
        {
            GFXRECON_LOG_WARNING(
                "Skipping state snapshot image upload for unrecognized VkImage object (ID = %" PRIu64 ")", image_id);
        }
        else if (image_info != nullptr)
        {
            GFXRECON_LOG_WARNING(
                "Skipping state snapshot image upload for unrecognized VkDevice object (ID = %" PRIu64 ")", device_id);
        }
        else
        {
            GFXRECON_LOG_WARNING("Skipping state snapshot image upload for unrecognized VkDevice (ID = %" PRIu64
                                 ") and VkImage (ID = %" PRIu64 ") objects",
                                 device_id,
                                 image_id);
        }
    }
}

void VulkanReplayConsumerBase::RaiseFatalError(const char* message) const
{
    // TODO: Should there be a default action if no error handler has been provided?
    if (fatal_error_handler_ != nullptr)
    {
        fatal_error_handler_(message);
    }
}

void VulkanReplayConsumerBase::InitializeLoader()
{
    loader_handle_ = graphics::InitializeLoader();
    if (loader_handle_ != nullptr)
    {
        get_instance_proc_addr_ = reinterpret_cast<PFN_vkGetInstanceProcAddr>(
            util::platform::GetProcAddress(loader_handle_, "vkGetInstanceProcAddr"));
    }

    if (get_instance_proc_addr_ != nullptr)
    {
        create_instance_proc_ =
            reinterpret_cast<PFN_vkCreateInstance>(get_instance_proc_addr_(nullptr, "vkCreateInstance"));
    }

    if (create_instance_proc_ == nullptr)
    {
        GFXRECON_LOG_FATAL("Failed to load Vulkan runtime library; please ensure that the path to the Vulkan "
                           "loader (eg. %s) has been added to the appropriate system path",
                           graphics::kLoaderLibNames[0].c_str());
        RaiseFatalError("Failed to load Vulkan runtime library");
    }
}

void VulkanReplayConsumerBase::AddInstanceTable(VkInstance instance)
{
    encode::DispatchKey dispatch_key = encode::GetDispatchKey(instance);

    get_device_proc_addrs_[dispatch_key] =
        reinterpret_cast<PFN_vkGetDeviceProcAddr>(get_instance_proc_addr_(instance, "vkGetDeviceProcAddr"));
    create_device_procs_[dispatch_key] =
        reinterpret_cast<PFN_vkCreateDevice>(get_instance_proc_addr_(instance, "vkCreateDevice"));

    encode::InstanceTable& table = instance_tables_[dispatch_key];
    encode::LoadInstanceTable(get_instance_proc_addr_, instance, &table);
}

void VulkanReplayConsumerBase::AddDeviceTable(VkDevice device, PFN_vkGetDeviceProcAddr gpa)
{
    encode::DeviceTable& table = device_tables_[encode::GetDispatchKey(device)];
    encode::LoadDeviceTable(gpa, device, &table);
}

PFN_vkGetDeviceProcAddr VulkanReplayConsumerBase::GetDeviceAddrProc(VkPhysicalDevice physical_device)
{
    return get_device_proc_addrs_[encode::GetDispatchKey(physical_device)];
}

PFN_vkCreateDevice VulkanReplayConsumerBase::GetCreateDeviceProc(VkPhysicalDevice physical_device)
{
    return create_device_procs_[encode::GetDispatchKey(physical_device)];
}

const encode::InstanceTable* VulkanReplayConsumerBase::GetInstanceTable(const void* handle) const
{
    auto table = instance_tables_.find(encode::GetDispatchKey(handle));
    assert(table != instance_tables_.end());
    return (table != instance_tables_.end()) ? &table->second : nullptr;
}

const encode::DeviceTable* VulkanReplayConsumerBase::GetDeviceTable(const void* handle) const
{
    auto table = device_tables_.find(encode::GetDispatchKey(handle));
    assert(table != device_tables_.end());
    return (table != device_tables_.end()) ? &table->second : nullptr;
}

void* VulkanReplayConsumerBase::PreProcessExternalObject(uint64_t          object_id,
                                                         format::ApiCallId call_id,
                                                         const char*       call_name)
{
    void* object = nullptr;

    if ((call_id == format::ApiCallId::ApiCall_vkGetPhysicalDeviceXlibPresentationSupportKHR) ||
        (call_id == format::ApiCallId::ApiCall_vkGetPhysicalDeviceXcbPresentationSupportKHR) ||
        (call_id == format::ApiCallId::ApiCall_vkGetPhysicalDeviceWaylandPresentationSupportKHR) ||
        (call_id == format::ApiCallId::ApiCall_vkGetRandROutputDisplayEXT) ||
        (call_id == format::ApiCallId::ApiCall_vkCmdSetCheckpointNV))
    {
        // The window system related handles are ignored by replay.
        // The checkpoint marker is ignored by replay.
    }
    else
    {
        GFXRECON_LOG_WARNING("Skipping object handle mapping for unsupported external object type processed by %s",
                             call_name);
    }

    return object;
}

void VulkanReplayConsumerBase::PostProcessExternalObject(
    VkResult replay_result, uint64_t object_id, void* object, format::ApiCallId call_id, const char* call_name)
{
    GFXRECON_UNREFERENCED_PARAMETER(replay_result);
    GFXRECON_UNREFERENCED_PARAMETER(object_id);
    GFXRECON_UNREFERENCED_PARAMETER(object);

    if (call_id == format::ApiCallId::ApiCall_vkMapMemory)
    {
        // Mapped memory tracking is handled by mapping the VkDeviceMemory handle to the mapped pointer, rather than
        // mapping the captured pointer address to the pointer mapped on replay.  The memory needs to be tracked by
        // handle so that it can be removed from the unordered_map when memory is unmapped or freed.
    }
    else
    {
        GFXRECON_LOG_WARNING("Skipping object handle mapping for unsupported external object type processed by %s",
                             call_name);
    }
}

const VkAllocationCallbacks* VulkanReplayConsumerBase::GetAllocationCallbacks(
    const StructPointerDecoder<Decoded_VkAllocationCallbacks>* original_callbacks)
{
    // Replay does not currently attempt emulate the captured application's use of VkAllocationCallbacks.
    GFXRECON_UNREFERENCED_PARAMETER(original_callbacks);
    return nullptr;
}

void VulkanReplayConsumerBase::CheckResult(const char* func_name, VkResult original, VkResult replay)
{
    if (original != replay)
    {
        if ((replay < 0) && (replay != VK_ERROR_FORMAT_NOT_SUPPORTED))
        {
            // Raise a fatal error if replay produced an error that did not occur during capture.  Format not supported
            // errors are not treated as fatal, but will be reported as warnings below, allowing the replay to attempt
            // to continue for the case where an application may have queried for formats that it did not use.
            GFXRECON_LOG_FATAL("API call %s returned error value %s that does not match the result from the "
                               "capture file: %s.  Replay cannot continue.",
                               func_name,
                               enumutil::GetResultValueString(replay),
                               enumutil::GetResultValueString(original));

            RaiseFatalError(enumutil::GetResultDescription(replay));
        }
        else if (!((replay == VK_SUCCESS) &&
                   ((original == VK_TIMEOUT) || (original == VK_NOT_READY) || (original == VK_ERROR_OUT_OF_DATE_KHR))))
        {
            // Report differences between replay result and capture result, unless the replay results indicates
            // that a wait operation completed before the original or a WSI function succeeded when the original failed.
            GFXRECON_LOG_WARNING(
                "API call %s returned value %s that does not match return value from capture file: %s.",
                func_name,
                enumutil::GetResultValueString(replay),
                enumutil::GetResultValueString(original));
        }
    }
}

void VulkanReplayConsumerBase::SetInstancePhysicalDeviceEntries(InstanceInfo*           instance_info,
                                                                size_t                  capture_device_count,
                                                                const format::HandleId* capture_devices,
                                                                size_t                  replay_device_count,
                                                                const VkPhysicalDevice* replay_devices)
{
    // Clear instance info device arrays if the sizes don't match (e.g. a previous call to
    // vkEnumeratePhysicalDevices returned VK_INCOMPLETE).
    if (!instance_info->capture_devices.empty() && (instance_info->capture_devices.size() != capture_device_count))
    {
        instance_info->capture_devices.clear();
    }

    if (!instance_info->replay_devices.empty() && (instance_info->replay_devices.size() != replay_device_count))
    {
        instance_info->replay_devices.clear();
    }

    if (instance_info->capture_devices.empty())
    {
        for (size_t i = 0; i < capture_device_count; ++i)
        {
            instance_info->capture_devices.push_back(capture_devices[i]);
        }
    }

    if (instance_info->replay_devices.empty())
    {
        for (size_t i = 0; i < replay_device_count; ++i)
        {
            instance_info->replay_devices.push_back(replay_devices[i]);
        }
    }
}

void VulkanReplayConsumerBase::CheckReplayDeviceInfo(PhysicalDeviceInfo* physical_device_info)
{
    assert(physical_device_info != nullptr);

    if (physical_device_info->replay_device_info == nullptr)
    {
        // A physical device handle was obtained without calling vkEnumeratePhysicalDevices or
        // vkEnumeratePhysicalDeviceGroups, so the physical device initialization that would have been performed when
        // replaying those calls will be performed here.
        auto instance_info = object_info_table_.GetInstanceInfo(physical_device_info->parent_id);
        if (instance_info != nullptr)
        {
            assert(physical_device_info->handle != VK_NULL_HANDLE);
            SetPhysicalDeviceInstanceInfo(instance_info, physical_device_info, physical_device_info->handle);
        }
        else
        {
            GFXRECON_LOG_WARNING("Failed to find VkInstance object (ID = %" PRIu64
                                 ") when attempting to initialize VkPhysicalDevice object (ID = %" PRIu64 ")",
                                 physical_device_info->parent_id,
                                 physical_device_info->capture_id);
        }
    }
}

void VulkanReplayConsumerBase::SetPhysicalDeviceInstanceInfo(InstanceInfo*       instance_info,
                                                             PhysicalDeviceInfo* physical_device_info,
                                                             VkPhysicalDevice    replay_device)
{
    assert((instance_info != nullptr) && (physical_device_info != nullptr));

    physical_device_info->parent                    = instance_info->handle;
    physical_device_info->parent_api_version        = instance_info->api_version;
    physical_device_info->parent_enabled_extensions = instance_info->enabled_extensions;
    physical_device_info->replay_device_info        = &instance_info->replay_device_info[replay_device];
}

void VulkanReplayConsumerBase::SetPhysicalDeviceProperties(PhysicalDeviceInfo*               physical_device_info,
                                                           const VkPhysicalDeviceProperties* capture_properties,
                                                           const VkPhysicalDeviceProperties* replay_properties)
{
    assert((physical_device_info != nullptr) && (capture_properties != nullptr) && (replay_properties != nullptr));

    physical_device_info->capture_api_version    = capture_properties->apiVersion;
    physical_device_info->capture_driver_version = capture_properties->driverVersion;
    physical_device_info->capture_vendor_id      = capture_properties->vendorID;
    physical_device_info->capture_device_id      = capture_properties->deviceID;
    physical_device_info->capture_device_type    = capture_properties->deviceType;
    physical_device_info->capture_device_name    = capture_properties->deviceName;
    util::platform::MemoryCopy(physical_device_info->capture_pipeline_cache_uuid,
                               format::kUuidSize,
                               capture_properties->pipelineCacheUUID,
                               VK_UUID_SIZE);

    CheckReplayDeviceInfo(physical_device_info);
    auto replay_device_info = physical_device_info->replay_device_info;
    assert(replay_device_info != nullptr);

    if (replay_device_info->properties == nullptr)
    {
        replay_device_info->properties = std::make_unique<VkPhysicalDeviceProperties>(*replay_properties);
    }
}

void VulkanReplayConsumerBase::SetPhysicalDeviceMemoryProperties(
    PhysicalDeviceInfo*                     physical_device_info,
    const VkPhysicalDeviceMemoryProperties* capture_properties,
    const VkPhysicalDeviceMemoryProperties* replay_properties)
{
    assert((physical_device_info != nullptr) && (capture_properties != nullptr) && (replay_properties != nullptr));

    if (physical_device_info->capture_memory_properties.memoryHeapCount == 0)
    {
        physical_device_info->capture_memory_properties = *capture_properties;
    }

    CheckReplayDeviceInfo(physical_device_info);
    auto replay_device_info = physical_device_info->replay_device_info;
    assert(replay_device_info != nullptr);

    if (replay_device_info->memory_properties == nullptr)
    {
        replay_device_info->memory_properties = std::make_unique<VkPhysicalDeviceMemoryProperties>(*replay_properties);
    }
}

void VulkanReplayConsumerBase::SelectPhysicalDevice(PhysicalDeviceInfo* physical_device_info)
{
    assert((physical_device_info != nullptr) && (physical_device_info->parent_id != format::kNullHandleId));

    InstanceInfo* instance_info = object_info_table_.GetInstanceInfo(physical_device_info->parent_id);

    if (instance_info != nullptr)
    {
        const auto&      replay_devices = instance_info->replay_devices;
        VkPhysicalDevice current_device = physical_device_info->handle;

        bool have_override = false;

        if (options_.override_gpu_index >= 0)
        {
            have_override = GetOverrideDevice(instance_info, physical_device_info);
        }

        if (!have_override)
        {
            GetMatchingDevice(instance_info, physical_device_info);
        }

        CheckPhysicalDeviceCompatibility(physical_device_info);
    }
    else
    {
        GFXRECON_LOG_WARNING("Failed to find VkInstance object (ID = %" PRIu64 ", handle = 0x%" PRIx64
                             ") when selecting a match for capture VkPhysicalDevice object (ID = %" PRIu64
                             ") for device creation",
                             physical_device_info->parent_id,
                             physical_device_info->parent,
                             physical_device_info->capture_id);
    }
}

bool VulkanReplayConsumerBase::GetOverrideDevice(InstanceInfo* instance_info, PhysicalDeviceInfo* physical_device_info)
{
    const auto& replay_devices      = instance_info->replay_devices;
    int32_t     replay_devices_size = static_cast<int32_t>(replay_devices.size());

    // Check for a valid override device index.
    if (options_.override_gpu_index >= replay_devices_size)
    {
        GFXRECON_LOG_ERROR("The zero-based index specified for replay device override (%d) exceeds the total number of "
                           "available physical devices (%d). The specified index requires that at least %d devices be "
                           "available. The override will not be applied.",
                           options_.override_gpu_index,
                           replay_devices_size,
                           (options_.override_gpu_index + 1));
        return false;
    }

    std::string      override_device_name;
    VkPhysicalDevice override_device = replay_devices[options_.override_gpu_index];
    VkPhysicalDevice current_device  = physical_device_info->handle;

    // We only need to change the selected device info if the handles don't match.
    if (override_device != current_device)
    {
        physical_device_info->handle             = override_device;
        physical_device_info->replay_device_info = &instance_info->replay_device_info[override_device];
    }

    GFXRECON_LOG_INFO("Creating logical device from manually specified GPU%d", options_.override_gpu_index);
    GFXRECON_LOG_INFO("  Available devices are:");
    for (int32_t i = 0; i < replay_devices_size; ++i)
    {
        VkPhysicalDevice replay_device      = replay_devices[i];
        auto             replay_device_info = &instance_info->replay_device_info[replay_device];

        if (replay_device_info->properties == nullptr)
        {
            auto table = GetInstanceTable(physical_device_info->handle);
            assert(table != nullptr);

            replay_device_info->properties = std::make_unique<VkPhysicalDeviceProperties>();
            table->GetPhysicalDeviceProperties(physical_device_info->handle, replay_device_info->properties.get());
        }

        std::string replay_device_name = replay_device_info->properties->deviceName;
        if (replay_device_name.empty())
        {
            replay_device_name = kUnknownDeviceLabel;
        }

        if (override_device == replay_device)
        {
            override_device_name = replay_device_name;
        }

        GFXRECON_LOG_INFO("    [%d] %s", i, replay_device_name.c_str());
    }

    GFXRECON_LOG_INFO("  Specified device is: %s", override_device_name.c_str());

    return true;
}

void VulkanReplayConsumerBase::GetMatchingDevice(InstanceInfo* instance_info, PhysicalDeviceInfo* physical_device_info)
{
    // Dispatch table for retrieving physical device properties, if necessary.
    auto table = GetInstanceTable(physical_device_info->handle);
    assert(table != nullptr);

    CheckReplayDeviceInfo(physical_device_info);
    auto replay_device_info = physical_device_info->replay_device_info;
    assert(replay_device_info != nullptr);

    if (replay_device_info->properties == nullptr)
    {
        replay_device_info->properties = std::make_unique<VkPhysicalDeviceProperties>();
        table->GetPhysicalDeviceProperties(physical_device_info->handle, replay_device_info->properties.get());
    }

    auto replay_properties = replay_device_info->properties.get();

    if ((physical_device_info->capture_vendor_id != replay_properties->vendorID) ||
        (physical_device_info->capture_device_id != replay_properties->deviceID))
    {
        VkPhysicalDevice current_device = physical_device_info->handle;

        // Search for matching capture and replay devices based on vendor and device IDs.
        // This is primarily intended to deal with switchable graphics layers that can remove devices from or
        // change the order of devices in the list returned by vkEnumeratePhysicalDevices.  Capture can
        // intercept calls to vkEnumeratePhysicalDevices before the list of physical devices is modified, while
        // replay receives the modified list.  So, we check for a match before logical device creation to ensure
        // capture and replay use the same physical device when both are performed on the same system.
        for (auto& entry : instance_info->replay_device_info)
        {
            // Skip the current physical device, which we already know is not a match.
            if (entry.first != current_device)
            {
                if (entry.second.properties == nullptr)
                {
                    entry.second.properties = std::make_unique<VkPhysicalDeviceProperties>();
                    table->GetPhysicalDeviceProperties(physical_device_info->handle, entry.second.properties.get());
                }

                replay_properties = entry.second.properties.get();

                if ((physical_device_info->capture_vendor_id == replay_properties->vendorID) ||
                    (physical_device_info->capture_device_id == replay_properties->deviceID))
                {
                    // A match has been found.
                    physical_device_info->handle             = entry.first;
                    physical_device_info->replay_device_info = &entry.second;
                    break;
                }
            }
        }
    }
}

void VulkanReplayConsumerBase::CheckPhysicalDeviceCompatibility(PhysicalDeviceInfo* physical_device_info)
{
    CheckReplayDeviceInfo(physical_device_info);
    auto replay_device_info = physical_device_info->replay_device_info;
    assert(replay_device_info != nullptr);

    auto replay_properties = replay_device_info->properties.get();

    // Warn about potential incompatibilities when replay device type does not match capture device type.
    if ((physical_device_info->capture_vendor_id != 0) && (physical_device_info->capture_device_id != 0) &&
        ((physical_device_info->capture_vendor_id != replay_properties->vendorID) ||
         (physical_device_info->capture_device_id != replay_properties->deviceID)))
    {
        GFXRECON_LOG_WARNING("The replay device differs from the original capture device; replay may fail due to "
                             "device incompatibilities:");
        GFXRECON_LOG_WARNING("  Capture device info:\t[vendorID = 0x%x, deviceId = 0x%x, deviceName = %s]",
                             physical_device_info->capture_vendor_id,
                             physical_device_info->capture_device_id,
                             physical_device_info->capture_device_name.c_str());
        GFXRECON_LOG_WARNING("  Replay device info:\t[vendorID = 0x%x, deviceId = 0x%x, deviceName = %s]",
                             replay_properties->vendorID,
                             replay_properties->deviceID,
                             replay_properties->deviceName);
    }
}

bool VulkanReplayConsumerBase::CheckTrimDeviceExtensions(VkPhysicalDevice          physical_device,
                                                         std::vector<std::string>* extensions)
{
    bool have_extensions = false;
    auto table           = GetInstanceTable(physical_device);

    assert((extensions != nullptr) && (table != nullptr));

    uint32_t count  = 0;
    VkResult result = table->EnumerateDeviceExtensionProperties(physical_device, nullptr, &count, nullptr);

    if ((result == VK_SUCCESS) && (count > 0))
    {
        std::vector<VkExtensionProperties> properties;
        properties.resize(count);

        result = table->EnumerateDeviceExtensionProperties(physical_device, nullptr, &count, properties.data());

        if (result == VK_SUCCESS)
        {
            assert(count == properties.size());

            for (const auto& property : properties)
            {
                if (kTrimStateSetupDeviceExtensions.find(property.extensionName) !=
                    kTrimStateSetupDeviceExtensions.end())
                {
                    extensions->push_back(property.extensionName);
                }
            }

            have_extensions = !extensions->empty();
        }
    }

    return have_extensions;
}

void VulkanReplayConsumerBase::InitializeResourceAllocator(const PhysicalDeviceInfo*       physical_device_info,
                                                           VkDevice                        device,
                                                           const std::vector<std::string>& enabled_device_extensions,
                                                           VulkanResourceAllocator*        allocator)
{
    assert((physical_device_info != nullptr) && (physical_device_info->replay_device_info != nullptr) &&
           (device != VK_NULL_HANDLE) && (allocator != nullptr));

    // Initialize the memory allocator's function table.
    auto instance_table = GetInstanceTable(physical_device_info->handle);
    auto device_table   = GetDeviceTable(device);
    assert((instance_table != nullptr) && (device_table != nullptr));

    VulkanResourceAllocator::Functions functions;
    functions.get_physical_device_properties        = instance_table->GetPhysicalDeviceProperties;
    functions.get_physical_device_memory_properties = instance_table->GetPhysicalDeviceMemoryProperties;

    functions.allocate_memory                = device_table->AllocateMemory;
    functions.free_memory                    = device_table->FreeMemory;
    functions.get_device_memory_commitment   = device_table->GetDeviceMemoryCommitment;
    functions.map_memory                     = device_table->MapMemory;
    functions.unmap_memory                   = device_table->UnmapMemory;
    functions.flush_memory_ranges            = device_table->FlushMappedMemoryRanges;
    functions.invalidate_memory_ranges       = device_table->InvalidateMappedMemoryRanges;
    functions.create_buffer                  = device_table->CreateBuffer;
    functions.destroy_buffer                 = device_table->DestroyBuffer;
    functions.get_buffer_memory_requirements = device_table->GetBufferMemoryRequirements;
    functions.bind_buffer_memory             = device_table->BindBufferMemory;
    functions.cmd_copy_buffer                = device_table->CmdCopyBuffer;
    functions.create_image                   = device_table->CreateImage;
    functions.destroy_image                  = device_table->DestroyImage;
    functions.get_image_memory_requirements  = device_table->GetImageMemoryRequirements;
    functions.get_image_subresource_layout   = device_table->GetImageSubresourceLayout;
    functions.bind_image_memory              = device_table->BindImageMemory;

    if (physical_device_info->parent_api_version >= VK_MAKE_VERSION(1, 1, 0))
    {
        functions.get_physical_device_memory_properties2 = instance_table->GetPhysicalDeviceMemoryProperties2;
        functions.get_buffer_memory_requirements2        = device_table->GetBufferMemoryRequirements2;
        functions.get_image_memory_requirements2         = device_table->GetImageMemoryRequirements2;
        functions.bind_buffer_memory2                    = device_table->BindBufferMemory2;
        functions.bind_image_memory2                     = device_table->BindImageMemory2;
    }
    else
    {
        const auto& instance_extensions = physical_device_info->parent_enabled_extensions;

        if (std::find(instance_extensions.begin(),
                      instance_extensions.end(),
                      VK_KHR_GET_PHYSICAL_DEVICE_PROPERTIES_2_EXTENSION_NAME) != instance_extensions.end())
        {
            functions.get_physical_device_memory_properties2 = instance_table->GetPhysicalDeviceMemoryProperties2KHR;
        }

        if (std::find(enabled_device_extensions.begin(),
                      enabled_device_extensions.end(),
                      VK_KHR_GET_MEMORY_REQUIREMENTS_2_EXTENSION_NAME) != enabled_device_extensions.end())
        {
            functions.get_buffer_memory_requirements2 = device_table->GetBufferMemoryRequirements2KHR;
            functions.get_image_memory_requirements2  = device_table->GetImageMemoryRequirements2KHR;
        }

        if (std::find(enabled_device_extensions.begin(),
                      enabled_device_extensions.end(),
                      VK_KHR_BIND_MEMORY_2_EXTENSION_NAME) != enabled_device_extensions.end())
        {
            functions.bind_buffer_memory2 = device_table->BindBufferMemory2KHR;
            functions.bind_image_memory2  = device_table->BindImageMemory2KHR;
        }
    }

    auto replay_device_info = physical_device_info->replay_device_info;
    assert(replay_device_info->memory_properties != nullptr);

    VkResult result = allocator->Initialize(physical_device_info->parent_api_version,
                                            physical_device_info->parent,
                                            physical_device_info->handle,
                                            device,
                                            enabled_device_extensions,
                                            physical_device_info->capture_device_type,
                                            physical_device_info->capture_memory_properties,
                                            *replay_device_info->memory_properties,
                                            functions);

    if (result < 0)
    {
        GFXRECON_LOG_FATAL("Failed to initialize memory allocator.  Replay cannot continue.");
        RaiseFatalError(
            "Replay has encountered a fatal error and cannot continue (failed to initialize memory allocator)");
    }
}

VkResult VulkanReplayConsumerBase::CreateSurface(InstanceInfo*                       instance_info,
                                                 VkFlags                             flags,
                                                 HandlePointerDecoder<VkSurfaceKHR>* surface)
{
    assert(instance_info != nullptr);

    VkInstance    instance       = instance_info->handle;
    VkSurfaceKHR* replay_surface = nullptr;
    VkResult      result         = VK_SUCCESS;

    if (surface != nullptr)
    {
        replay_surface = surface->GetHandlePointer();
    }

    // For multi-surface captures, when replay is restricted to a specific surface, only create a surface for the
    // specified index.
    if ((options_.surface_index == -1) || (options_.surface_index == create_surface_count_))
    {
        // Create a window for our surface.
        assert(application_);
        auto wsi_context = application_ ? application_->GetWsiContext() : nullptr;
        assert(wsi_context);
        auto window_factory = wsi_context ? wsi_context->GetWindowFactory() : nullptr;
        assert(window_factory);
        auto window =
            window_factory
                ? window_factory->Create(
                      kDefaultWindowPositionX, kDefaultWindowPositionY, kDefaultWindowWidth, kDefaultWindowHeight)
                : nullptr;

        if (window == nullptr)
        {
            // Failure to create a window is a fatal error.
            GFXRECON_LOG_FATAL("Failed to create a window for use with surface creation.  Replay cannot continue.");
            RaiseFatalError("Replay has encountered a fatal error and cannot continue (window creation failed)");
        }

        VkResult result = window->CreateSurface(GetInstanceTable(instance), instance, flags, replay_surface);

        if ((result == VK_SUCCESS) && (replay_surface != nullptr))
        {
            auto surface_id   = surface->GetPointer();
            auto surface_info = reinterpret_cast<SurfaceKHRInfo*>(surface->GetConsumerData(0));
            assert((surface_id != nullptr) && (surface_info != nullptr));

            surface_info->window = window;
            active_windows_.insert(window);
        }
        else
        {
            window_factory->Destroy(window);
        }
    }
    else
    {
        GFXRECON_LOG_INFO("Skipping surface creation for surface index %d", create_surface_count_);
    }

    // Count the number of surfaces created for restricting replay to a specific surface.
    ++create_surface_count_;

    return result;
}

void VulkanReplayConsumerBase::ProcessCreateInstanceDebugCallbackInfo(const Decoded_VkInstanceCreateInfo* instance_info)
{
    assert(instance_info != nullptr);

    if (instance_info->pNext != nullptr)
    {
        // 'Out' struct for non-const pNext pointers.
        auto pnext = reinterpret_cast<VkBaseOutStructure*>(instance_info->pNext->GetPointer());
        while (pnext != nullptr)
        {
            if (pnext->sType == VK_STRUCTURE_TYPE_DEBUG_REPORT_CALLBACK_CREATE_INFO_EXT)
            {
                auto debug_report_info         = reinterpret_cast<VkDebugReportCallbackCreateInfoEXT*>(pnext);
                debug_report_info->pfnCallback = DebugReportCallback;
            }
            else if (pnext->sType == VK_STRUCTURE_TYPE_DEBUG_UTILS_MESSENGER_CREATE_INFO_EXT)
            {
                auto debug_utils_info             = reinterpret_cast<VkDebugUtilsMessengerCreateInfoEXT*>(pnext);
                debug_utils_info->pfnUserCallback = DebugUtilsCallback;
            }

            pnext = pnext->pNext;
        }
    }
}

void VulkanReplayConsumerBase::ProcessSwapchainFullScreenExclusiveInfo(
    const Decoded_VkSwapchainCreateInfoKHR* swapchain_info)
{
    assert(swapchain_info != nullptr);

    if (swapchain_info->pNext != nullptr)
    {
        // 'Out' struct for non-const pNext pointers.
        auto pnext = reinterpret_cast<VkBaseOutStructure*>(swapchain_info->pNext->GetPointer());
        while (pnext != nullptr)
        {
            if (pnext->sType == VK_STRUCTURE_TYPE_SURFACE_FULL_SCREEN_EXCLUSIVE_WIN32_INFO_EXT)
            {
#if defined(VK_USE_PLATFORM_WIN32_KHR)
                // Get the surface info from the Decoded_VkSwapchainCreateInfoKHR handle id.
                HMONITOR   hmonitor     = nullptr;
                const auto surface_info = object_info_table_.GetSurfaceKHRInfo(swapchain_info->surface);

                if ((surface_info != nullptr) && (surface_info->window != nullptr))
                {
                    // Try to retrieve an HWND value from the window.
                    HWND hwnd = nullptr;
                    if (surface_info->window->GetNativeHandle(Window::kWin32HWnd, reinterpret_cast<void**>(&hwnd)))
                    {
                        hmonitor = MonitorFromWindow(hwnd, MONITOR_DEFAULTTONEAREST);
                    }
                }

                if (hmonitor != nullptr)
                {
                    auto full_screen_info      = reinterpret_cast<VkSurfaceFullScreenExclusiveWin32InfoEXT*>(pnext);
                    full_screen_info->hmonitor = hmonitor;
                }
                else
                {
                    GFXRECON_LOG_WARNING(
                        "Failed to obtain a valid HMONITOR handle for the VkSurfaceFullScreenExclusiveWin32InfoEXT "
                        "extension structure provided to vkCreateSwapchainKHR")
                }
#else
                GFXRECON_LOG_WARNING("vkCreateSwapchainKHR called with the VkSurfaceFullScreenExclusiveWin32InfoEXT "
                                     "extension structure, which is not supported by this platform")
#endif
                break;
            }

            pnext = pnext->pNext;
        }
    }
}

void VulkanReplayConsumerBase::ProcessImportAndroidHardwareBufferInfo(const Decoded_VkMemoryAllocateInfo* allocate_info)
{
    assert(allocate_info != nullptr);

    if (allocate_info->pNext != nullptr)
    {
        auto pnext = reinterpret_cast<Decoded_VkBaseOutStructure*>(allocate_info->pNext->GetMetaStructPointer());
        while (pnext != nullptr)
        {
            if (pnext->decoded_value->sType == VK_STRUCTURE_TYPE_IMPORT_ANDROID_HARDWARE_BUFFER_INFO_ANDROID)
            {
#if defined(VK_USE_PLATFORM_ANDROID_KHR)
                auto import_ahb_info = reinterpret_cast<Decoded_VkImportAndroidHardwareBufferInfoANDROID*>(pnext);

                // Get the hardware buffer from the Decoded_VkImportAndroidHardwareBufferInfoANDROID buffer id.
                auto entry = hardware_buffers_.find(import_ahb_info->buffer);
                if (entry != hardware_buffers_.end())
                {
                    import_ahb_info->decoded_value->buffer = entry->second.hardware_buffer;
                }
                else
                {
                    GFXRECON_LOG_WARNING("Failed to find a valid AHardwareBuffer handle for the "
                                         "VkImportAndroidHardwareBufferInfoANDROID "
                                         "extension structure provided to vkAllocateMemory")
                }
#else
                GFXRECON_LOG_WARNING("vkAllocateMemory called with the VkImportAndroidHardwareBufferInfoANDROID "
                                     "extension structure, which is not supported by this platform")
#endif
                break;
            }

            if (pnext->pNext != nullptr)
            {
                pnext = reinterpret_cast<Decoded_VkBaseOutStructure*>(pnext->pNext->GetMetaStructPointer());
            }
            else
            {
                pnext = nullptr;
            }
        }
    }
}

void VulkanReplayConsumerBase::SetSwapchainWindowSize(const Decoded_VkSwapchainCreateInfoKHR* swapchain_info)
{
    assert(swapchain_info != nullptr);

    const auto create_info = swapchain_info->decoded_value;
    if (create_info != nullptr)
    {
        const auto surface_info = object_info_table_.GetSurfaceKHRInfo(swapchain_info->surface);
        if (surface_info && (surface_info->window != nullptr))
        {
            uint32_t pre_transform = 0;
            switch (create_info->preTransform)
            {
                default:
                case VK_SURFACE_TRANSFORM_IDENTITY_BIT_KHR:
                case VK_SURFACE_TRANSFORM_HORIZONTAL_MIRROR_BIT_KHR:
                case VK_SURFACE_TRANSFORM_INHERIT_BIT_KHR:
                    pre_transform = format::ResizeWindowPreTransform::kPreTransform0;
                    break;
                case VK_SURFACE_TRANSFORM_ROTATE_90_BIT_KHR:
                case VK_SURFACE_TRANSFORM_HORIZONTAL_MIRROR_ROTATE_90_BIT_KHR:
                    pre_transform = format::ResizeWindowPreTransform::kPreTransform90;
                    break;
                case VK_SURFACE_TRANSFORM_ROTATE_180_BIT_KHR:
                case VK_SURFACE_TRANSFORM_HORIZONTAL_MIRROR_ROTATE_180_BIT_KHR:
                    pre_transform = format::ResizeWindowPreTransform::kPreTransform180;
                    break;
                case VK_SURFACE_TRANSFORM_ROTATE_270_BIT_KHR:
                case VK_SURFACE_TRANSFORM_HORIZONTAL_MIRROR_ROTATE_270_BIT_KHR:
                    pre_transform = format::ResizeWindowPreTransform::kPreTransform270;
                    break;
            }

            surface_info->window->SetSizePreTransform(
                create_info->imageExtent.width, create_info->imageExtent.height, pre_transform);
        }
    }
}

void VulkanReplayConsumerBase::InitializeScreenshotHandler()
{
    screenshot_file_prefix_ = options_.screenshot_file_prefix;

    if (screenshot_file_prefix_.empty())
    {
        screenshot_file_prefix_ = kDefaultScreenshotFilePrefix;
    }

    if (!options_.screenshot_dir.empty())
    {
        screenshot_file_prefix_ = util::filepath::Join(options_.screenshot_dir, screenshot_file_prefix_);
    }

    screenshot_handler_ = std::make_unique<ScreenshotHandler>(options_.screenshot_format, options_.screenshot_ranges);
}

void VulkanReplayConsumerBase::WriteScreenshots(const Decoded_VkPresentInfoKHR* meta_info) const
{
    if ((meta_info != nullptr) && (meta_info->decoded_value != nullptr) && !meta_info->pSwapchains.IsNull())
    {
        auto present_info  = meta_info->decoded_value;
        auto swapchain_ids = meta_info->pSwapchains.GetPointer();

        for (uint32_t i = 0; i < present_info->swapchainCount; ++i)
        {
            auto swapchain_info = object_info_table_.GetSwapchainKHRInfo(swapchain_ids[i]);
            if ((swapchain_info != nullptr) && (swapchain_info->device_info != nullptr))
            {
                auto     device_info = swapchain_info->device_info;
                uint32_t image_index = present_info->pImageIndices[i];

                auto instance_table = GetInstanceTable(device_info->parent);
                assert(instance_table != nullptr);

                // TODO: This should be stored in the DeviceInfo structure to avoid the need for frequent queries.
                VkPhysicalDeviceMemoryProperties memory_properties;
                instance_table->GetPhysicalDeviceMemoryProperties(device_info->parent, &memory_properties);

                std::string filename_prefix = screenshot_file_prefix_;

                if (present_info->swapchainCount > 1)
                {
                    filename_prefix += "_swapchain_";
                    filename_prefix += std::to_string(i);
                }

                filename_prefix += "_frame_";
                filename_prefix += std::to_string(screenshot_handler_->GetCurrentFrame());

                screenshot_handler_->WriteImage(filename_prefix,
                                                device_info->handle,
                                                GetDeviceTable(device_info->handle),
                                                memory_properties,
                                                device_info->allocator.get(),
                                                swapchain_info->images[image_index],
                                                swapchain_info->format,
                                                swapchain_info->width,
                                                swapchain_info->height);
            }
        }
    }
}

VkResult
VulkanReplayConsumerBase::OverrideCreateInstance(VkResult original_result,
                                                 const StructPointerDecoder<Decoded_VkInstanceCreateInfo>*  pCreateInfo,
                                                 const StructPointerDecoder<Decoded_VkAllocationCallbacks>* pAllocator,
                                                 HandlePointerDecoder<VkInstance>*                          pInstance)
{
    GFXRECON_UNREFERENCED_PARAMETER(original_result);

    assert((pInstance != nullptr) && !pInstance->IsNull() && (pInstance->GetHandlePointer() != nullptr) &&
           (pCreateInfo != nullptr));

    auto replay_create_info = pCreateInfo->GetPointer();
    auto replay_instance    = pInstance->GetHandlePointer();

    if (loader_handle_ == nullptr)
    {
        InitializeLoader();
    }

    std::vector<const char*> filtered_layers;
    std::vector<const char*> filtered_extensions;
    VkInstanceCreateInfo     modified_create_info{};

    // This struct may be inserted into the pNext chain of modified_create_info.
    VkDebugUtilsMessengerCreateInfoEXT messenger_create_info{};

    if (replay_create_info != nullptr)
    {
        modified_create_info = (*replay_create_info);

        // If VkDebugUtilsMessengerCreateInfoEXT or VkDebugReportCallbackCreateInfoEXT are in the pNext chain, update
        // the callback pointers.
        ProcessCreateInstanceDebugCallbackInfo(pCreateInfo->GetMetaStructPointer());

        // Proc addresses that can't be used in layers so are not generated into shared dispatch table, but are
        // needed in the replay application.
        PFN_vkEnumerateInstanceLayerProperties instance_layer_proc =
            reinterpret_cast<PFN_vkEnumerateInstanceLayerProperties>(
                get_instance_proc_addr_(nullptr, "vkEnumerateInstanceLayerProperties"));
        PFN_vkEnumerateInstanceExtensionProperties instance_extension_proc =
            reinterpret_cast<PFN_vkEnumerateInstanceExtensionProperties>(
                get_instance_proc_addr_(nullptr, "vkEnumerateInstanceExtensionProperties"));

        // Query for available extensions.
        std::vector<VkExtensionProperties> available_extensions;
        VkResult                           extension_query_result =
            feature_util::GetInstanceExtensions(instance_extension_proc, &available_extensions);
        if (extension_query_result != VK_SUCCESS)
        {
            GFXRECON_LOG_WARNING(
                "Failed to query for available instance extensions. Some replay features may not work correctly.");
        }

        if (replay_create_info->ppEnabledExtensionNames)
        {
            // If a WSI was selected on the command line we need to add that WSI surface extension name to the
            // VkInstance
            assert(application_);
            auto wsi_context       = application_->GetWsiContext();
            auto window_factory    = wsi_context ? wsi_context->GetWindowFactory() : nullptr;
            auto cli_wsi_extension = window_factory ? window_factory->GetSurfaceExtensionName() : nullptr;
            if (cli_wsi_extension)
            {
                filtered_extensions.push_back(cli_wsi_extension);
            }

            for (uint32_t i = 0; i < replay_create_info->enabledExtensionCount; ++i)
            {
                auto current_extension = replay_create_info->ppEnabledExtensionNames[i];
                filtered_extensions.push_back(current_extension);
                if (!cli_wsi_extension && kSurfaceExtensions.find(current_extension) != kSurfaceExtensions.end())
                {
                    application_->InitializeWsiContext(current_extension);
                }
            }

            if (extension_query_result == VK_SUCCESS)
            {
                if (options_.remove_unsupported_features)
                {
                    // Remove enabled extensions that are not available from the replay instance.
                    feature_util::RemoveUnsupportedExtensions(available_extensions, &filtered_extensions);
                }
                else
                {
                    // Check that the requested extensions are present and print warnings if not.
                    for (auto extensionIter = filtered_extensions.begin(); extensionIter != filtered_extensions.end();
                         ++extensionIter)
                    {
                        if (!feature_util::IsSupportedExtension(available_extensions, *extensionIter))
                        {
                            GFXRECON_LOG_WARNING("Extension %s, is not supported by the replay device.",
                                                 *extensionIter);
                        }
                    }
                }
            }
            else
            {
                GFXRECON_LOG_WARNING("Failed to get instance extensions. Cannot perform sanity checks or filters for "
                                     "extension availability.");
            }
        }

        // Enable validation layer and create a debug messenger if the enable_validation_layer replay option is set.
        if (options_.enable_validation_layer)
        {
            std::vector<VkLayerProperties> available_layers;
            if (feature_util::GetInstanceLayers(instance_layer_proc, &available_layers) == VK_SUCCESS)
            {
                if (feature_util::IsSupportedLayer(available_layers, kValidationLayerName))
                {
                    filtered_layers.push_back(kValidationLayerName);

                    // Create a debug util messenger if replay was run with the enable_validation_layer option and the
                    // VK_EXT_debug_utils extension is available. Note that if the app also included one or more
                    // VkDebugUtilsMessengerCreateInfoEXT structs in the pNext chain, those messengers will also be
                    // created.
                    if (feature_util::IsSupportedExtension(available_extensions, VK_EXT_DEBUG_UTILS_EXTENSION_NAME))
                    {
                        filtered_extensions.push_back(VK_EXT_DEBUG_UTILS_EXTENSION_NAME);

                        messenger_create_info.sType       = VK_STRUCTURE_TYPE_DEBUG_UTILS_MESSENGER_CREATE_INFO_EXT;
                        messenger_create_info.pNext       = modified_create_info.pNext;
                        messenger_create_info.flags       = 0;
                        messenger_create_info.messageType = VK_DEBUG_UTILS_MESSAGE_TYPE_VALIDATION_BIT_EXT |
                                                            VK_DEBUG_UTILS_MESSAGE_TYPE_PERFORMANCE_BIT_EXT;
                        messenger_create_info.messageSeverity = VK_DEBUG_UTILS_MESSAGE_SEVERITY_WARNING_BIT_EXT |
                                                                VK_DEBUG_UTILS_MESSAGE_SEVERITY_ERROR_BIT_EXT;
                        messenger_create_info.pfnUserCallback = DebugUtilsCallback;
                        messenger_create_info.pUserData       = nullptr;

                        modified_create_info.pNext = &messenger_create_info;
                    }
                    else
                    {
                        GFXRECON_LOG_WARNING(
                            "Failed to create debug utils callback for the validation layer enabled by replay option "
                            "'--validate'. VK_EXT_debug_utils extension is not available for the replay instance.");
                    }
                }
                else
                {
                    GFXRECON_LOG_WARNING(
                        "Failed to enable validation layer '%s' required for replay option '--validate'.",
                        kValidationLayerName);
                }
            }
            else
            {
                GFXRECON_LOG_WARNING(
                    "Failed to query for available instance layers. Some replay features may not work correctly.");
            }
        }

        modified_create_info.enabledExtensionCount   = static_cast<uint32_t>(filtered_extensions.size());
        modified_create_info.ppEnabledExtensionNames = filtered_extensions.data();
    }
    else
    {
        GFXRECON_LOG_WARNING("The vkCreateInstance parameter pCreateInfo is NULL.");
    }

    // Disable layers; any layers needed for replay should be enabled for the replay app with the VK_INSTANCE_LAYERS
    // environment variable or debug.vulkan.layers Android property.
    if (modified_create_info.enabledLayerCount > 0)
    {
        GFXRECON_LOG_INFO(
            "Replay has removed the following layers from VkInstanceCreateInfo when calling vkCreateInstance:");

        for (uint32_t i = 0; i < modified_create_info.enabledLayerCount; ++i)
        {
            GFXRECON_LOG_INFO("\t%s", modified_create_info.ppEnabledLayerNames[i]);
        }

        modified_create_info.enabledLayerCount   = 0;
        modified_create_info.ppEnabledLayerNames = nullptr;
    }

    // Enable any required layers.
    if (!filtered_layers.empty())
    {
        GFXRECON_LOG_INFO(
            "Replay has added the following required layers to VkInstanceCreateInfo when calling vkCreateInstance:");

        for (auto layer : filtered_layers)
        {
            GFXRECON_LOG_INFO("\t%s", layer);
        }

        modified_create_info.enabledLayerCount   = static_cast<uint32_t>(filtered_layers.size());
        modified_create_info.ppEnabledLayerNames = filtered_layers.data();
    }

    VkResult result = create_instance_proc_(&modified_create_info, GetAllocationCallbacks(pAllocator), replay_instance);

    if ((replay_instance != nullptr) && (result == VK_SUCCESS))
    {
        AddInstanceTable(*replay_instance);

        if (modified_create_info.pApplicationInfo != nullptr)
        {
            auto instance_info = reinterpret_cast<InstanceInfo*>(pInstance->GetConsumerData(0));
            assert(instance_info != nullptr);

            instance_info->api_version = modified_create_info.pApplicationInfo->apiVersion;
            instance_info->enabled_extensions.assign(modified_create_info.ppEnabledExtensionNames,
                                                     modified_create_info.ppEnabledExtensionNames +
                                                         modified_create_info.enabledExtensionCount);
        }
    }

    return result;
}

VkResult
VulkanReplayConsumerBase::OverrideCreateDevice(VkResult            original_result,
                                               PhysicalDeviceInfo* physical_device_info,
                                               const StructPointerDecoder<Decoded_VkDeviceCreateInfo>*    pCreateInfo,
                                               const StructPointerDecoder<Decoded_VkAllocationCallbacks>* pAllocator,
                                               HandlePointerDecoder<VkDevice>*                            pDevice)
{
    GFXRECON_UNREFERENCED_PARAMETER(original_result);

    assert((physical_device_info != nullptr) && (pDevice != nullptr) && !pDevice->IsNull() &&
           (pDevice->GetHandlePointer() != nullptr) && (pCreateInfo != nullptr));

    SelectPhysicalDevice(physical_device_info);

    VkPhysicalDevice        physical_device      = physical_device_info->handle;
    PFN_vkGetDeviceProcAddr get_device_proc_addr = GetDeviceAddrProc(physical_device);
    PFN_vkCreateDevice      create_device_proc   = GetCreateDeviceProc(physical_device);
    VkResult                result               = VK_ERROR_INITIALIZATION_FAILED;

    if ((get_device_proc_addr != nullptr) && (create_device_proc != nullptr))
    {
        auto replay_create_info = pCreateInfo->GetPointer();
        auto replay_device      = pDevice->GetHandlePointer();
        assert(replay_create_info != nullptr);
        VkDeviceCreateInfo modified_create_info = (*replay_create_info);

        // Make copy so list can be modified without effecting original.
        std::vector<const char*> modified_extensions;
        if (replay_create_info->ppEnabledExtensionNames)
        {
            modified_extensions.insert(
                modified_extensions.begin(),
                replay_create_info->ppEnabledExtensionNames,
                std::next(replay_create_info->ppEnabledExtensionNames, replay_create_info->enabledExtensionCount));
        }

        // Enable extensions used for loading resources during initial state setup for trimmed files.
        std::vector<std::string> extensions;
        if (loading_trim_state_ && CheckTrimDeviceExtensions(physical_device, &extensions))
        {
            for (const auto& extension : extensions)
            {
                if (std::find(modified_extensions.begin(), modified_extensions.end(), extension) ==
                    modified_extensions.end())
                {
                    modified_extensions.push_back(extension.c_str());
                }
            }
        }

        if (options_.remove_unsupported_features && (physical_device != VK_NULL_HANDLE))
        {
            // Remove enabled extensions that are not available from the replay device.
            auto table = GetInstanceTable(physical_device);
            assert(table != nullptr);

            std::vector<VkExtensionProperties> properties;
            if (feature_util::GetDeviceExtensions(
                    physical_device, table->EnumerateDeviceExtensionProperties, &properties) == VK_SUCCESS)
            {
                feature_util::RemoveUnsupportedExtensions(properties, &modified_extensions);
            }

            // Remove enabled features that are not available from the replay device.
            feature_util::RemoveUnsupportedFeatures(physical_device,
                                                    table->GetPhysicalDeviceFeatures,
                                                    table->GetPhysicalDeviceFeatures2,
                                                    modified_create_info.pNext,
                                                    modified_create_info.pEnabledFeatures);
        }

        modified_create_info.enabledExtensionCount   = static_cast<uint32_t>(modified_extensions.size());
        modified_create_info.ppEnabledExtensionNames = modified_extensions.data();

        graphics::VulkanDeviceUtil                device_util;
        graphics::VulkanDevicePropertyFeatureInfo property_feature_info =
            device_util.EnableRequiredPhysicalDeviceFeatures(physical_device_info->parent_api_version,
                                                             GetInstanceTable(physical_device),
                                                             physical_device,
                                                             &modified_create_info);

        result = create_device_proc(
            physical_device, &modified_create_info, GetAllocationCallbacks(pAllocator), replay_device);

        if ((replay_device != nullptr) && (result == VK_SUCCESS))
        {
            AddDeviceTable(*replay_device, get_device_proc_addr);

            auto device_info = reinterpret_cast<DeviceInfo*>(pDevice->GetConsumerData(0));
            assert(device_info != nullptr);

            device_info->extensions = std::move(extensions);
            device_info->parent     = physical_device;

            // Create the memory allocator for the selected physical device.
            auto replay_device_info = physical_device_info->replay_device_info;
            assert(replay_device_info != nullptr);

            if (replay_device_info->memory_properties == nullptr)
            {
                // Memory properties weren't queried before device creation, so retrieve them now.
                auto table = GetInstanceTable(physical_device);
                assert(table != nullptr);

                replay_device_info->memory_properties = std::make_unique<VkPhysicalDeviceMemoryProperties>();
                table->GetPhysicalDeviceMemoryProperties(physical_device, replay_device_info->memory_properties.get());
            }

            auto allocator = options_.create_resource_allocator();

            std::vector<std::string> enabled_extensions(modified_create_info.ppEnabledExtensionNames,
                                                        modified_create_info.ppEnabledExtensionNames +
                                                            modified_create_info.enabledExtensionCount);
            InitializeResourceAllocator(physical_device_info, *replay_device, enabled_extensions, allocator);

            device_info->allocator = std::unique_ptr<VulkanResourceAllocator>(allocator);

            // Track state of physical device properties and features at device creation
            device_info->property_feature_info = property_feature_info;
        }

        // Restore modified property/feature create info values to the original application values
        device_util.RestoreModifiedPhysicalDeviceFeatures();
    }

    return result;
}

void VulkanReplayConsumerBase::OverrideDestroyDevice(
    PFN_vkDestroyDevice                                        func,
    const DeviceInfo*                                          device_info,
    const StructPointerDecoder<Decoded_VkAllocationCallbacks>* pAllocator)
{
    VkDevice device = VK_NULL_HANDLE;

    if (device_info != nullptr)
    {
        device = device_info->handle;

        if (screenshot_handler_ != nullptr)
        {
            screenshot_handler_->DestroyDeviceResources(device, GetDeviceTable(device));
        }

        device_info->allocator->Destroy();
    }

    func(device, GetAllocationCallbacks(pAllocator));
}

VkResult
VulkanReplayConsumerBase::OverrideEnumeratePhysicalDevices(PFN_vkEnumeratePhysicalDevices          func,
                                                           VkResult                                original_result,
                                                           InstanceInfo*                           instance_info,
                                                           PointerDecoder<uint32_t>*               pPhysicalDeviceCount,
                                                           HandlePointerDecoder<VkPhysicalDevice>* pPhysicalDevices)
{
    GFXRECON_UNREFERENCED_PARAMETER(original_result);

    assert((instance_info != nullptr) && (pPhysicalDeviceCount != nullptr) && !pPhysicalDeviceCount->IsNull() &&
           (pPhysicalDeviceCount->GetOutputPointer() != nullptr) && (pPhysicalDevices != nullptr));

    VkInstance        instance                = instance_info->handle;
    uint32_t*         replay_device_count_ptr = pPhysicalDeviceCount->GetOutputPointer();
    VkPhysicalDevice* replay_devices          = pPhysicalDevices->GetHandlePointer();

    VkResult result = func(instance, replay_device_count_ptr, replay_devices);

    if ((result >= 0) && (replay_devices != nullptr))
    {
        assert(!pPhysicalDevices->IsNull());

        uint32_t                replay_device_count  = (*replay_device_count_ptr);
        uint32_t                capture_device_count = (*pPhysicalDeviceCount->GetPointer());
        const format::HandleId* capture_devices      = pPhysicalDevices->GetPointer();

        SetInstancePhysicalDeviceEntries(
            instance_info, capture_device_count, capture_devices, replay_device_count, replay_devices);

        for (uint32_t i = 0; i < replay_device_count; ++i)
        {
            auto physical_device_info = reinterpret_cast<PhysicalDeviceInfo*>(pPhysicalDevices->GetConsumerData(i));
            assert(physical_device_info != nullptr);

            SetPhysicalDeviceInstanceInfo(instance_info, physical_device_info, replay_devices[i]);
        }

        if ((replay_device_count > 0) && (replay_device_count < capture_device_count))
        {
            // Make sure all of the capture physical device IDs map to a valid replay physical device handle.
            // The generated code will only add handle mappings for handles returned by vkEnumeratePhysicalDevices on
            // replay, so we add mappings for the handle IDs without matching devices here.
            VkPhysicalDevice overflow_device = replay_devices[0];

            for (uint32_t i = replay_device_count; i < capture_device_count; ++i)
            {
                PhysicalDeviceInfo overflow_info;

                overflow_info.handle     = overflow_device;
                overflow_info.capture_id = capture_devices[i];
                overflow_info.parent_id  = instance_info->capture_id;
                SetPhysicalDeviceInstanceInfo(instance_info, &overflow_info, overflow_device);

                object_info_table_.AddPhysicalDeviceInfo(std::move(overflow_info));
            }
        }
    }

    return result;
}

VkResult VulkanReplayConsumerBase::OverrideEnumeratePhysicalDeviceGroups(
    PFN_vkEnumeratePhysicalDeviceGroups                            func,
    VkResult                                                       original_result,
    InstanceInfo*                                                  instance_info,
    PointerDecoder<uint32_t>*                                      pPhysicalDeviceGroupCount,
    StructPointerDecoder<Decoded_VkPhysicalDeviceGroupProperties>* pPhysicalDeviceGroupProperties)
{
    GFXRECON_UNREFERENCED_PARAMETER(original_result);

    assert((instance_info != nullptr) && (pPhysicalDeviceGroupCount != nullptr) &&
           !pPhysicalDeviceGroupCount->IsNull() && (pPhysicalDeviceGroupCount->GetOutputPointer() != nullptr) &&
           (pPhysicalDeviceGroupProperties != nullptr));

    VkInstance                       instance                      = instance_info->handle;
    uint32_t*                        replay_device_group_count_ptr = pPhysicalDeviceGroupCount->GetOutputPointer();
    VkPhysicalDeviceGroupProperties* replay_device_groups          = pPhysicalDeviceGroupProperties->GetOutputPointer();

    VkResult result = func(instance, replay_device_group_count_ptr, replay_device_groups);

    if ((result >= 0) && (replay_device_groups != nullptr))
    {
        assert(!pPhysicalDeviceGroupProperties->IsNull() &&
               (pPhysicalDeviceGroupProperties->GetLength() == (*pPhysicalDeviceGroupCount->GetPointer())));

        const Decoded_VkPhysicalDeviceGroupProperties* meta_info =
            pPhysicalDeviceGroupProperties->GetMetaStructPointer();
        size_t capture_device_group_count = pPhysicalDeviceGroupProperties->GetLength();
        size_t replay_device_group_count  = (*replay_device_group_count_ptr);

        // Merge the arrays of physical device capture IDs and replay handles from the individual
        // VkPhysicalDeviceGroupProperties array entries into a single data set.
        std::unordered_map<format::HandleId, VkPhysicalDevice> physical_devices;
        std::unordered_set<VkPhysicalDevice>                   overflow_replay_devices;

        auto device_group_count = std::max(capture_device_group_count, replay_device_group_count);

        // Build a map of captured physical device IDs to physical device handles retrieved at replay.
        for (size_t i = 0; i < device_group_count; ++i)
        {
            size_t                  capture_device_count = 0;
            const format::HandleId* capture_devices      = nullptr;
            size_t                  replay_device_count  = 0;
            const VkPhysicalDevice* replay_devices       = nullptr;

            if (i < capture_device_group_count)
            {
                capture_device_count = meta_info[i].physicalDevices.GetLength();
                capture_devices      = meta_info[i].physicalDevices.GetPointer();
            }

            if (i < replay_device_group_count)
            {
                replay_device_count = replay_device_groups[i].physicalDeviceCount;
                replay_devices      = replay_device_groups[i].physicalDevices;
            }

            auto device_count = std::max(capture_device_count, replay_device_count);

            for (size_t j = 0; j < device_count; ++j)
            {
                format::HandleId capture_device = format::kNullHandleId;
                VkPhysicalDevice replay_device  = VK_NULL_HANDLE;

                if (j < capture_device_count)
                {
                    capture_device = capture_devices[j];
                }

                if (j < replay_device_count)
                {
                    replay_device = replay_devices[j];
                }

                if (capture_device != format::kNullHandleId)
                {
                    physical_devices[capture_device] = replay_device;
                }
                else
                {
                    overflow_replay_devices.insert(replay_device);
                }
            }
        }

        // Build lists of capture physical device IDs and replay physical device handles, inserting ID/handle values at
        // matching indexes at the start of the lists, with unpaired values appended to the end.
        std::vector<format::HandleId> capture_devices;
        std::vector<VkPhysicalDevice> replay_devices;

        for (const auto& entry : physical_devices)
        {
            capture_devices.push_back(entry.first);

            if (entry.second != VK_NULL_HANDLE)
            {
                replay_devices.push_back(entry.second);

                // There is currently no way to provide pre-initialized info data for a newly created handle that is a
                // member of a struct, so we insert the handle here.  The generated code will also perform a handle
                // insertion, which will be ignored.
                PhysicalDeviceInfo physical_device_info;

                physical_device_info.handle     = entry.second;
                physical_device_info.capture_id = entry.first;
                physical_device_info.parent_id  = instance_info->capture_id;
                SetPhysicalDeviceInstanceInfo(instance_info, &physical_device_info, entry.second);

                object_info_table_.AddPhysicalDeviceInfo(std::move(physical_device_info));
            }
        }

        replay_devices.insert(replay_devices.end(), overflow_replay_devices.begin(), overflow_replay_devices.end());

        SetInstancePhysicalDeviceEntries(instance_info,
                                         capture_devices.size(),
                                         capture_devices.data(),
                                         replay_devices.size(),
                                         replay_devices.data());

        if ((!replay_devices.empty()) && (replay_devices.size() < capture_devices.size()))
        {
            // Make sure all of the capture physical device IDs map to a valid replay physical device handle.
            // The generated code will only add handle mappings for handles returned by vkEnumeratePhysicalDevices on
            // replay, so we add mappings for the handle IDs without matching devices here.
            VkPhysicalDevice overflow_device = replay_devices[0];

            for (size_t i = replay_devices.size(); i < capture_devices.size(); ++i)
            {
                PhysicalDeviceInfo overflow_info;

                overflow_info.handle     = overflow_device;
                overflow_info.capture_id = capture_devices[i];
                overflow_info.parent_id  = instance_info->capture_id;
                SetPhysicalDeviceInstanceInfo(instance_info, &overflow_info, overflow_device);

                object_info_table_.AddPhysicalDeviceInfo(std::move(overflow_info));
            }
        }
    }

    return result;
}

void VulkanReplayConsumerBase::OverrideGetPhysicalDeviceProperties(
    PFN_vkGetPhysicalDeviceProperties                         func,
    PhysicalDeviceInfo*                                       physical_device_info,
    StructPointerDecoder<Decoded_VkPhysicalDeviceProperties>* pProperties)
{
    assert((physical_device_info != nullptr) && (pProperties != nullptr) && !pProperties->IsNull() &&
           (pProperties->GetOutputPointer() != nullptr));

    VkPhysicalDevice physical_device   = physical_device_info->handle;
    auto             replay_properties = pProperties->GetOutputPointer();

    func(physical_device, replay_properties);

    // This can be set by ProcessSetDevicePropertiesCommand, but older files will not contain that data.
    SetPhysicalDeviceProperties(physical_device_info, pProperties->GetPointer(), replay_properties);
}

void VulkanReplayConsumerBase::OverrideGetPhysicalDeviceProperties2(
    PFN_vkGetPhysicalDeviceProperties2                         func,
    PhysicalDeviceInfo*                                        physical_device_info,
    StructPointerDecoder<Decoded_VkPhysicalDeviceProperties2>* pProperties)
{
    assert((physical_device_info != nullptr) && (pProperties != nullptr) && !pProperties->IsNull() &&
           (pProperties->GetOutputPointer() != nullptr));

    VkPhysicalDevice physical_device   = physical_device_info->handle;
    auto             replay_properties = pProperties->GetOutputPointer();

    func(physical_device, replay_properties);

    // This can be set by ProcessSetDevicePropertiesCommand, but older files will not contain that data.
    auto capture_properties = pProperties->GetPointer();
    SetPhysicalDeviceProperties(physical_device_info, &capture_properties->properties, &replay_properties->properties);
}

void VulkanReplayConsumerBase::OverrideGetPhysicalDeviceMemoryProperties(
    PFN_vkGetPhysicalDeviceMemoryProperties                         func,
    PhysicalDeviceInfo*                                             physical_device_info,
    StructPointerDecoder<Decoded_VkPhysicalDeviceMemoryProperties>* pMemoryProperties)
{
    assert((physical_device_info != nullptr) && (pMemoryProperties != nullptr) && !pMemoryProperties->IsNull() &&
           (pMemoryProperties->GetOutputPointer() != nullptr));

    VkPhysicalDevice physical_device   = physical_device_info->handle;
    auto             replay_properties = pMemoryProperties->GetOutputPointer();

    func(physical_device, replay_properties);

    // This can be set by ProcessSetDeviceMemoryPropertiesCommand, but older files will not contain that data.
    SetPhysicalDeviceMemoryProperties(physical_device_info, pMemoryProperties->GetPointer(), replay_properties);
}

void VulkanReplayConsumerBase::OverrideGetPhysicalDeviceMemoryProperties2(
    PFN_vkGetPhysicalDeviceMemoryProperties2                         func,
    PhysicalDeviceInfo*                                              physical_device_info,
    StructPointerDecoder<Decoded_VkPhysicalDeviceMemoryProperties2>* pMemoryProperties)
{
    assert((physical_device_info != nullptr) && (pMemoryProperties != nullptr) && !pMemoryProperties->IsNull() &&
           (pMemoryProperties->GetOutputPointer() != nullptr));

    VkPhysicalDevice physical_device   = physical_device_info->handle;
    auto             replay_properties = pMemoryProperties->GetOutputPointer();

    func(physical_device, replay_properties);

    // This can be set by ProcessSetDeviceMemoryPropertiesCommand, but older files will not contain that data.
    auto capture_properties = pMemoryProperties->GetPointer();
    SetPhysicalDeviceMemoryProperties(
        physical_device_info, &capture_properties->memoryProperties, &replay_properties->memoryProperties);
}

VkResult VulkanReplayConsumerBase::OverrideWaitForFences(PFN_vkWaitForFences                  func,
                                                         VkResult                             original_result,
                                                         const DeviceInfo*                    device_info,
                                                         uint32_t                             fenceCount,
                                                         const HandlePointerDecoder<VkFence>* pFences,
                                                         VkBool32                             waitAll,
                                                         uint64_t                             timeout)
{
    assert((device_info != nullptr) && (pFences != nullptr));

    VkResult             result               = VK_SUCCESS;
    VkDevice             device               = device_info->handle;
    uint32_t             modified_fence_count = fenceCount;
    const VkFence*       modified_fences      = nullptr;
    std::vector<VkFence> valid_fences;

    // Check for fences that need to be removed.
    if (shadow_fences_.empty())
    {
        modified_fences = pFences->GetHandlePointer();
    }
    else
    {
        const format::HandleId* fence_handles = pFences->GetPointer();
        for (size_t i = 0; i < pFences->GetLength(); ++i)
        {
            FenceInfo* fence_info = object_info_table_.GetFenceInfo(fence_handles[i]);
            if (fence_info != nullptr)
            {
                VkFence fence_handle = fence_info->handle;
                if (fence_info->shadow_signaled)
                {
                    // If found, unsignal the fence to represent it being used.
                    fence_info->shadow_signaled = false;
                    shadow_fences_.erase(fence_handle);
                }
                else
                {
                    valid_fences.push_back(fence_handle);
                }
            }
        }

        modified_fence_count = static_cast<uint32_t>(valid_fences.size());
        modified_fences      = valid_fences.data();
    }

    if (original_result == VK_SUCCESS)
    {
        // Ensure that wait for fences waits until the fences have been signaled (or error occurs) by changing the
        // timeout to UINT64_MAX.
        result = func(device, modified_fence_count, modified_fences, waitAll, std::numeric_limits<uint64_t>::max());
    }
    else if (original_result == VK_TIMEOUT)
    {
        // Try to get a timeout result with a 0 timeout.
        result = func(device, modified_fence_count, modified_fences, waitAll, 0);
    }
    else
    {
        result = func(device, modified_fence_count, modified_fences, waitAll, timeout);
    }

    return result;
}

VkResult VulkanReplayConsumerBase::OverrideGetFenceStatus(PFN_vkGetFenceStatus func,
                                                          VkResult             original_result,
                                                          const DeviceInfo*    device_info,
                                                          const FenceInfo*     fence_info)
{
    assert((device_info != nullptr) && (fence_info != nullptr));

    VkResult result;
    VkDevice device = device_info->handle;
    VkFence  fence  = fence_info->handle;

    // If you find this loop to be infinite consider adding a limit in the same way
    // it is done for GetEventStatus and GetQueryPoolResults.
    do
    {
        result = func(device, fence);
    } while ((original_result == VK_SUCCESS) && (result == VK_NOT_READY));

    return result;
}

VkResult VulkanReplayConsumerBase::OverrideGetEventStatus(PFN_vkGetEventStatus func,
                                                          VkResult             original_result,
                                                          const DeviceInfo*    device_info,
                                                          const EventInfo*     event_info)
{
    assert((device_info != nullptr) && (event_info != nullptr));

    VkResult result;
    VkDevice device  = device_info->handle;
    VkEvent  event   = event_info->handle;
    size_t   retries = 0;

    do
    {
        result = func(device, event);
    } while ((((original_result == VK_EVENT_SET) && (result == VK_EVENT_RESET)) ||
              ((original_result == VK_EVENT_RESET) && (result == VK_EVENT_SET))) &&
             (++retries <= kMaxEventStatusRetries));

    return result;
}

VkResult VulkanReplayConsumerBase::OverrideGetQueryPoolResults(PFN_vkGetQueryPoolResults func,
                                                               VkResult                  original_result,
                                                               const DeviceInfo*         device_info,
                                                               const QueryPoolInfo*      query_pool_info,
                                                               uint32_t                  firstQuery,
                                                               uint32_t                  queryCount,
                                                               size_t                    dataSize,
                                                               PointerDecoder<uint8_t>*  pData,
                                                               VkDeviceSize              stride,
                                                               VkQueryResultFlags        flags)
{
    assert((device_info != nullptr) && (query_pool_info != nullptr) && (pData != nullptr) &&
           (pData->GetOutputPointer() != nullptr));

    VkResult    result;
    VkDevice    device     = device_info->handle;
    VkQueryPool query_pool = query_pool_info->handle;
    size_t      retries    = 0;

    do
    {
        result = func(device, query_pool, firstQuery, queryCount, dataSize, pData->GetOutputPointer(), stride, flags);
    } while ((((original_result == VK_SUCCESS) && (result == VK_NOT_READY)) ||
              ((original_result == VK_NOT_READY) && (result == VK_SUCCESS))) &&
             (++retries <= kMaxQueryPoolResultsRetries));

    return result;
}

VkResult VulkanReplayConsumerBase::OverrideQueueSubmit(PFN_vkQueueSubmit func,
                                                       VkResult          original_result,
                                                       const QueueInfo*  queue_info,
                                                       uint32_t          submitCount,
                                                       const StructPointerDecoder<Decoded_VkSubmitInfo>* pSubmits,
                                                       const FenceInfo*                                  fence_info)
{
    assert((queue_info != nullptr) && (pSubmits != nullptr));

    VkResult            result       = VK_SUCCESS;
    const VkSubmitInfo* submit_infos = pSubmits->GetPointer();
    assert(submitCount == 0 || submit_infos != nullptr);
    auto    submit_info_data = pSubmits->GetMetaStructPointer();
    VkFence fence            = VK_NULL_HANDLE;

    if (fence_info != nullptr)
    {
        fence = fence_info->handle;
    }

    // Only attempt to filter imported semaphores if we know at least one has been imported.
    // If rendering is restricted to a specific surface, shadow semaphore and forward progress state will need to be
    // tracked.
    if ((!have_imported_semaphores_) && (options_.surface_index == -1))
    {
        result = func(queue_info->handle, submitCount, submit_infos, fence);
    }
    else
    {
        // Check for imported semaphores in the current submission list, mapping the pSubmits array index to a vector of
        // imported semaphore info structures.
        std::unordered_map<uint32_t, std::vector<const SemaphoreInfo*>> altered_submits;
        std::vector<const SemaphoreInfo*>                               removed_semaphores;

        if (submit_info_data != nullptr)
        {
            for (uint32_t i = 0; i < submitCount; i++)
            {
                GetImportedSemaphores(submit_info_data[i].pWaitSemaphores, &removed_semaphores);
                GetShadowSemaphores(submit_info_data[i].pWaitSemaphores, &removed_semaphores);

                // If rendering is restricted to a specific surface, need to track forward progress for semaphores that
                // have been submitted with a null-swapchain.
                TrackSemaphoreForwardProgress(submit_info_data[i].pWaitSemaphores, &removed_semaphores);

                // Remove non-forward progress of signal semaphores.
                GetNonForwardProgress(submit_info_data[i].pSignalSemaphores, &removed_semaphores);

                if (!removed_semaphores.empty())
                {
                    altered_submits[i].swap(removed_semaphores);
                    assert(removed_semaphores.empty());
                }
            }
        }

        if (altered_submits.empty())
        {
            result = func(queue_info->handle, submitCount, submit_infos, fence);
        }
        else
        {
            // Make shallow copies of the VkSubmit info structures and change pWaitSemaphores to reference a copy of the
            // original semaphore array with the imported semaphores omitted.
            std::vector<VkSubmitInfo> modified_submit_infos(submit_infos, std::next(submit_infos, submitCount));
            std::vector<std::vector<VkSemaphore>> semaphore_memory(altered_submits.size());

            std::vector<VkSemaphore> wait_semaphores;
            std::vector<VkSemaphore> signal_semaphores;

            for (const auto& submit_iter : altered_submits)
            {
                // Shallow copy with filtered copy of pWaitSemaphores for submission info with imported semaphores.
                VkSubmitInfo& modified_submit_info = modified_submit_infos[submit_iter.first];
                auto          semaphore_iter       = submit_iter.second.begin();

                for (uint32_t i = 0; i < modified_submit_info.waitSemaphoreCount; ++i)
                {
                    VkSemaphore semaphore = modified_submit_info.pWaitSemaphores[i];

                    if ((semaphore_iter == submit_iter.second.end()) || ((*semaphore_iter)->handle != semaphore))
                    {
                        wait_semaphores.push_back(semaphore);
                    }
                    else
                    {
                        // Omit the ignored semaphore from the current submission.
                        ++semaphore_iter;
                    }
                }

                for (uint32_t i = 0; i < modified_submit_info.signalSemaphoreCount; ++i)
                {
                    VkSemaphore semaphore = modified_submit_info.pSignalSemaphores[i];

                    if ((semaphore_iter == submit_iter.second.end()) || ((*semaphore_iter)->handle != semaphore))
                    {
                        signal_semaphores.push_back(semaphore);
                    }
                    else
                    {
                        // Omit the ignored semaphore from the current submission.
                        ++semaphore_iter;
                    }
                }

                modified_submit_info.waitSemaphoreCount   = static_cast<uint32_t>(wait_semaphores.size());
                modified_submit_info.pWaitSemaphores      = wait_semaphores.data();
                modified_submit_info.signalSemaphoreCount = static_cast<uint32_t>(signal_semaphores.size());
                modified_submit_info.pSignalSemaphores    = signal_semaphores.data();
            }

            result = func(queue_info->handle,
                          static_cast<uint32_t>(modified_submit_infos.size()),
                          modified_submit_infos.data(),
                          fence);
        }
    }

    if ((options_.sync_queue_submissions) && (result == VK_SUCCESS))
    {
        GetDeviceTable(queue_info->handle)->QueueWaitIdle(queue_info->handle);
    }

    return result;
}

VkResult
VulkanReplayConsumerBase::OverrideQueueBindSparse(PFN_vkQueueBindSparse                                 func,
                                                  VkResult                                              original_result,
                                                  const QueueInfo*                                      queue_info,
                                                  uint32_t                                              bindInfoCount,
                                                  const StructPointerDecoder<Decoded_VkBindSparseInfo>* pBindInfo,
                                                  const FenceInfo*                                      fence_info)
{
    assert((queue_info != nullptr) && (pBindInfo != nullptr) && !pBindInfo->IsNull());

    VkResult                result     = VK_SUCCESS;
    const VkBindSparseInfo* bind_infos = pBindInfo->GetPointer();
    VkFence                 fence      = VK_NULL_HANDLE;

    if (fence_info != nullptr)
    {
        fence = fence_info->handle;
    }

    // Only attempt to filter imported semaphores if we know at least one has been imported.
    // If rendering is restricted to a specific surface, shadow semaphore and forward progress state will need to be
    // tracked.
    if ((!have_imported_semaphores_) && (options_.surface_index == -1))
    {
        result = func(queue_info->handle, bindInfoCount, bind_infos, fence);
    }
    else
    {
        // Check for imported semaphores in the current bind info list, mapping the pBindInfo array index to a vector of
        // imported semaphore info structures.
        std::unordered_map<uint32_t, std::vector<const SemaphoreInfo*>> altered_submits;
        std::vector<const SemaphoreInfo*>                               removed_semaphores;

        auto bind_info_data = pBindInfo->GetMetaStructPointer();
        if (bind_info_data != nullptr)
        {
            for (uint32_t i = 0; i < bindInfoCount; i++)
            {
                GetImportedSemaphores(bind_info_data[i].pWaitSemaphores, &removed_semaphores);
                GetShadowSemaphores(bind_info_data[i].pWaitSemaphores, &removed_semaphores);

                // If rendering is restricted to a specific surface, need to track forward progress for semaphores that
                // have been submitted with a null-swapchain.
                TrackSemaphoreForwardProgress(bind_info_data[i].pWaitSemaphores, &removed_semaphores);

                // Remove non-forward progress of signal semaphores.
                GetNonForwardProgress(bind_info_data[i].pSignalSemaphores, &removed_semaphores);

                if (!removed_semaphores.empty())
                {
                    altered_submits[i].swap(removed_semaphores);
                    assert(removed_semaphores.empty());
                }
            }
        }

        if (altered_submits.empty())
        {
            result = func(queue_info->handle, bindInfoCount, bind_infos, fence);
        }
        else
        {
            // Make shallow copies of the VkBindSparseInfo structures and change pWaitSemaphores to reference a copy of
            // the original semaphore array with the imported semaphores omitted.
            std::vector<VkBindSparseInfo>         modified_bind_infos(bind_infos, std::next(bind_infos, bindInfoCount));
            std::vector<std::vector<VkSemaphore>> semaphore_memory(altered_submits.size());

            std::vector<VkSemaphore> wait_semaphores;
            std::vector<VkSemaphore> signal_semaphores;

            for (const auto& bind_iter : altered_submits)
            {
                // Shallow copy with filtered copy of pWaitSemaphores for bind info with imported semaphores.
                VkBindSparseInfo& modified_bind_info = modified_bind_infos[bind_iter.first];
                auto              semaphore_iter     = bind_iter.second.begin();

                for (uint32_t j = 0; j < modified_bind_info.waitSemaphoreCount; ++j)
                {
                    VkSemaphore semaphore = modified_bind_info.pWaitSemaphores[j];

                    if ((semaphore_iter == bind_iter.second.end()) || ((*semaphore_iter)->handle != semaphore))
                    {
                        wait_semaphores.push_back(semaphore);
                    }
                    else
                    {
                        // Omit the ignored semaphore from the current submission.
                        ++semaphore_iter;
                    }
                }

                for (uint32_t j = 0; j < modified_bind_info.signalSemaphoreCount; ++j)
                {
                    VkSemaphore semaphore = modified_bind_info.pSignalSemaphores[j];

                    if ((semaphore_iter == bind_iter.second.end()) || ((*semaphore_iter)->handle != semaphore))
                    {
                        signal_semaphores.push_back(semaphore);
                    }
                    else
                    {
                        // Omit the ignored semaphore from the current submission.
                        ++semaphore_iter;
                    }
                }

                modified_bind_info.waitSemaphoreCount = static_cast<uint32_t>(wait_semaphores.size());
                modified_bind_info.pWaitSemaphores    = wait_semaphores.data();
                modified_bind_info.waitSemaphoreCount = static_cast<uint32_t>(signal_semaphores.size());
                modified_bind_info.pWaitSemaphores    = signal_semaphores.data();
            }

            result = func(queue_info->handle,
                          static_cast<uint32_t>(modified_bind_infos.size()),
                          modified_bind_infos.data(),
                          fence);
        }
    }

    return result;
}

VkResult VulkanReplayConsumerBase::OverrideCreateDescriptorPool(
    PFN_vkCreateDescriptorPool                                      func,
    VkResult                                                        original_result,
    const DeviceInfo*                                               device_info,
    const StructPointerDecoder<Decoded_VkDescriptorPoolCreateInfo>* pCreateInfo,
    const StructPointerDecoder<Decoded_VkAllocationCallbacks>*      pAllocator,
    HandlePointerDecoder<VkDescriptorPool>*                         pDescriptorPool)
{
    assert((pCreateInfo != nullptr) && !pCreateInfo->IsNull() && (pDescriptorPool != nullptr) &&
           !pDescriptorPool->IsNull());

    auto       replay_pool = pDescriptorPool->GetHandlePointer();
    const auto create_info = pCreateInfo->GetPointer();

    VkResult result = func(device_info->handle, create_info, GetAllocationCallbacks(pAllocator), replay_pool);

    if (result >= 0)
    {
        // Due to capture and replay differences, it is possible for descriptor set allocation to fail with the
        // descriptor pool running out of memory.  To handle this case, replay will store the pool creation info so that
        // it can attempt to recover from an out of pool memory event by creating a new pool with the same properties.
        auto pool_info = reinterpret_cast<DescriptorPoolInfo*>(pDescriptorPool->GetConsumerData(0));
        assert(pool_info != nullptr);

        pool_info->flags    = create_info->flags;
        pool_info->max_sets = create_info->maxSets;

        for (uint32_t i = 0; i < create_info->poolSizeCount; i++)
        {
            pool_info->pool_sizes.push_back(create_info->pPoolSizes[i]);
        }

        // 'Out' struct for non-const pNext pointers.
        if (create_info->pNext != nullptr)
        {
            auto meta_info = pCreateInfo->GetMetaStructPointer();
            auto pnext     = reinterpret_cast<VkBaseOutStructure*>(meta_info->pNext->GetPointer());
            while (pnext != nullptr)
            {
                if (pnext->sType == VK_STRUCTURE_TYPE_DESCRIPTOR_POOL_INLINE_UNIFORM_BLOCK_CREATE_INFO_EXT)
                {
                    auto inline_uniform_block_info =
                        reinterpret_cast<VkDescriptorPoolInlineUniformBlockCreateInfoEXT*>(pnext);
                    pool_info->max_inline_uniform_block_bindings =
                        inline_uniform_block_info->maxInlineUniformBlockBindings;
                    break;
                }
                pnext = pnext->pNext;
            }
        }
    }

    return result;
}

void VulkanReplayConsumerBase::OverrideDestroyDescriptorPool(
    PFN_vkDestroyDescriptorPool                                func,
    const DeviceInfo*                                          device_info,
    DescriptorPoolInfo*                                        descriptor_pool_info,
    const StructPointerDecoder<Decoded_VkAllocationCallbacks>* pAllocator)
{
    assert(device_info != nullptr);

    VkDevice         device          = device_info->handle;
    VkDescriptorPool descriptor_pool = VK_NULL_HANDLE;

    if (descriptor_pool_info != nullptr)
    {
        descriptor_pool = descriptor_pool_info->handle;

        // If descriptor allocation ran out of pool memory one or more times, there will be one or more descriptor pools
        // that need to be destroyed.
        for (auto retired_pool : descriptor_pool_info->retired_pools)
        {
            func(device, retired_pool, GetAllocationCallbacks(pAllocator));
        }
    }

    func(device, descriptor_pool, GetAllocationCallbacks(pAllocator));
}

VkResult VulkanReplayConsumerBase::OverrideAllocateDescriptorSets(
    PFN_vkAllocateDescriptorSets                                     func,
    VkResult                                                         original_result,
    const DeviceInfo*                                                device_info,
    const StructPointerDecoder<Decoded_VkDescriptorSetAllocateInfo>* pAllocateInfo,
    HandlePointerDecoder<VkDescriptorSet>*                           pDescriptorSets)
{
    assert((device_info != nullptr) && (pAllocateInfo != nullptr) && (pDescriptorSets != nullptr) &&
           (pDescriptorSets->GetHandlePointer() != nullptr));

    VkResult result = original_result;

    if ((original_result >= 0) || !options_.skip_failed_allocations)
    {
        result = func(device_info->handle, pAllocateInfo->GetPointer(), pDescriptorSets->GetHandlePointer());

        if ((original_result >= 0) && (result == VK_ERROR_OUT_OF_POOL_MEMORY))
        {
            // Handle case where replay runs out of descriptor pool memory when capture did not by creating a new
            // descriptor pool and attempting the allocation a second time.
            VkDescriptorPool new_pool  = VK_NULL_HANDLE;
            auto             meta_info = pAllocateInfo->GetMetaStructPointer();
            auto             pool_info = object_info_table_.GetDescriptorPoolInfo(meta_info->descriptorPool);

            VkDescriptorPoolCreateInfo create_info = { VK_STRUCTURE_TYPE_DESCRIPTOR_POOL_CREATE_INFO };
            create_info.pNext                      = nullptr;
            create_info.maxSets                    = pool_info->max_sets;
            create_info.poolSizeCount              = static_cast<uint32_t>(pool_info->pool_sizes.size());
            create_info.pPoolSizes                 = pool_info->pool_sizes.data();

            VkDescriptorPoolInlineUniformBlockCreateInfoEXT inline_uniform_block = {
                VK_STRUCTURE_TYPE_DESCRIPTOR_POOL_INLINE_UNIFORM_BLOCK_CREATE_INFO_EXT,
                nullptr,
                pool_info->max_inline_uniform_block_bindings
            };

            if (pool_info->max_inline_uniform_block_bindings != 0)
            {
                create_info.pNext = &inline_uniform_block;
            }

            result = GetDeviceTable(device_info->handle)
                         ->CreateDescriptorPool(device_info->handle, &create_info, nullptr, &new_pool);

            if (result == VK_SUCCESS)
            {
                GFXRECON_LOG_INFO(
                    "A new VkDescriptorPool object (handle = 0x%" PRIx64
                    ") has been created to replace a VkDescriptorPool object (ID = %" PRIu64 ", handle = 0x%" PRIx64
                    ") that has run our of pool memory (vkAllocateDescriptorSets returned VK_ERROR_OUT_OF_POOL_MEMORY)",
                    new_pool,
                    pool_info->capture_id,
                    pool_info->handle);

                // Retire old pool and swap it with the new pool.
                pool_info->retired_pools.push_back(pool_info->handle);
                pool_info->handle = new_pool;

                // Retry descriptor set allocation.
                VkDescriptorSetAllocateInfo modified_allocate_info = (*pAllocateInfo->GetPointer());
                modified_allocate_info.descriptorPool              = new_pool;

                result = func(device_info->handle, &modified_allocate_info, pDescriptorSets->GetHandlePointer());
            }
        }
    }
    else
    {
        GFXRECON_LOG_INFO("Skipping vkAllocateDescriptorSets call that failed during capture with error %s",
                          enumutil::GetResultValueString(original_result));
    }

    return result;
}

VkResult VulkanReplayConsumerBase::OverrideAllocateCommandBuffers(
    PFN_vkAllocateCommandBuffers                                     func,
    VkResult                                                         original_result,
    const DeviceInfo*                                                device_info,
    const StructPointerDecoder<Decoded_VkCommandBufferAllocateInfo>* pAllocateInfo,
    HandlePointerDecoder<VkCommandBuffer>*                           pCommandBuffers)
{
    assert((device_info != nullptr) && (pAllocateInfo != nullptr) && (pCommandBuffers != nullptr) &&
           (pCommandBuffers->GetHandlePointer() != nullptr));

    VkResult result = original_result;

    if ((original_result >= 0) || !options_.skip_failed_allocations)
    {
        result = func(device_info->handle, pAllocateInfo->GetPointer(), pCommandBuffers->GetHandlePointer());
    }
    else
    {
        GFXRECON_LOG_INFO("Skipping vkAllocateCommandBuffers call that failed during capture with error %s",
                          enumutil::GetResultValueString(original_result));
    }

    return result;
}

VkResult VulkanReplayConsumerBase::OverrideAllocateMemory(
    PFN_vkAllocateMemory                                       func,
    VkResult                                                   original_result,
    const DeviceInfo*                                          device_info,
    const StructPointerDecoder<Decoded_VkMemoryAllocateInfo>*  pAllocateInfo,
    const StructPointerDecoder<Decoded_VkAllocationCallbacks>* pAllocator,
    HandlePointerDecoder<VkDeviceMemory>*                      pMemory)
{
    GFXRECON_UNREFERENCED_PARAMETER(func);

    assert((device_info != nullptr) && (pAllocateInfo != nullptr) && (pMemory != nullptr) && !pMemory->IsNull() &&
           (pMemory->GetHandlePointer() != nullptr));

    VkResult result = original_result;

    if ((original_result >= 0) || !options_.skip_failed_allocations)
    {
        auto allocator = device_info->allocator.get();
        assert(allocator != nullptr);

#if defined(VK_USE_PLATFORM_ANDROID_KHR)
        ProcessImportAndroidHardwareBufferInfo(pAllocateInfo->GetMetaStructPointer());
#endif

        VulkanResourceAllocator::MemoryData allocator_data;
        auto                                replay_allocate_info = pAllocateInfo->GetPointer();
        auto                                replay_memory        = pMemory->GetHandlePointer();
        auto                                capture_id           = (*pMemory->GetPointer());

        // Check if this allocation was captured with an opaque address
        bool                uses_address   = false;
        uint64_t            opaque_address = 0;
        VkBaseOutStructure* current_struct = reinterpret_cast<const VkBaseOutStructure*>(replay_allocate_info)->pNext;
        while (current_struct != nullptr)
        {
            if (current_struct->sType == VK_STRUCTURE_TYPE_MEMORY_ALLOCATE_FLAGS_INFO)
            {
                auto alloc_flags_info = reinterpret_cast<VkMemoryAllocateFlagsInfo*>(current_struct);
                if ((alloc_flags_info->flags & VK_MEMORY_ALLOCATE_DEVICE_ADDRESS_BIT) ==
                    VK_MEMORY_ALLOCATE_DEVICE_ADDRESS_BIT)
                {
                    if (device_info->property_feature_info.feature_bufferDeviceAddressCaptureReplay)
                    {
                        uses_address = true;
                        alloc_flags_info->flags |= VK_MEMORY_ALLOCATE_DEVICE_ADDRESS_CAPTURE_REPLAY_BIT;
                        auto opaque_address_pair = device_info->opaque_addresses.find(capture_id);
                        if (opaque_address_pair != device_info->opaque_addresses.end())
                        {
                            opaque_address = opaque_address_pair->second;
                        }
                    }
                }
                break;
            }
            current_struct = current_struct->pNext;
        }

        if (uses_address)
        {
            // Insert VkMemoryOpaqueCaptureAddressAllocateInfo into front of pNext chain before allocating
            VkMemoryAllocateInfo                     modified_allocate_info = (*replay_allocate_info);
            VkMemoryOpaqueCaptureAddressAllocateInfo address_info           = {
                VK_STRUCTURE_TYPE_MEMORY_OPAQUE_CAPTURE_ADDRESS_ALLOCATE_INFO,
                modified_allocate_info.pNext,
                opaque_address
            };
            modified_allocate_info.pNext = &address_info;

            result = allocator->AllocateMemory(&modified_allocate_info,
                                               GetAllocationCallbacks(pAllocator),
                                               capture_id,
                                               replay_memory,
                                               &allocator_data);
        }
        else
        {
            result = allocator->AllocateMemory(
                replay_allocate_info, GetAllocationCallbacks(pAllocator), capture_id, replay_memory, &allocator_data);
        }

        if ((result == VK_SUCCESS) && (replay_allocate_info != nullptr) && ((*replay_memory) != VK_NULL_HANDLE))
        {
            auto memory_info = reinterpret_cast<DeviceMemoryInfo*>(pMemory->GetConsumerData(0));
            assert(memory_info != nullptr);

            memory_info->allocator      = allocator;
            memory_info->allocator_data = allocator_data;
        }
        else if (original_result == VK_SUCCESS)
        {
            // When memory allocation fails at replay, but succeeded at capture, check for memory incompatibilities and
            // recommend enabling memory translation.
            allocator->ReportAllocateMemoryIncompatibility(replay_allocate_info);
        }
    }
    else
    {
        GFXRECON_LOG_INFO("Skipping vkAllocateMemory call that failed during capture with error %s",
                          enumutil::GetResultValueString(original_result));
    }

    return result;
}

VkResult VulkanReplayConsumerBase::OverrideMapMemory(PFN_vkMapMemory   func,
                                                     VkResult          original_result,
                                                     const DeviceInfo* device_info,
                                                     DeviceMemoryInfo* memory_info,
                                                     VkDeviceSize      offset,
                                                     VkDeviceSize      size,
                                                     VkMemoryMapFlags  flags,
                                                     void**            ppData)
{
    GFXRECON_UNREFERENCED_PARAMETER(func);
    GFXRECON_UNREFERENCED_PARAMETER(original_result);

    assert((device_info != nullptr) && (memory_info != nullptr));

    auto allocator = device_info->allocator.get();
    assert(allocator != nullptr);

    return allocator->MapMemory(memory_info->handle, offset, size, flags, ppData, memory_info->allocator_data);
}

void VulkanReplayConsumerBase::OverrideUnmapMemory(PFN_vkUnmapMemory func,
                                                   const DeviceInfo* device_info,
                                                   DeviceMemoryInfo* memory_info)
{
    GFXRECON_UNREFERENCED_PARAMETER(func);

    assert((device_info != nullptr) && (memory_info != nullptr));

    auto allocator = device_info->allocator.get();
    assert(allocator != nullptr);

    allocator->UnmapMemory(memory_info->handle, memory_info->allocator_data);
}

VkResult VulkanReplayConsumerBase::OverrideFlushMappedMemoryRanges(
    PFN_vkFlushMappedMemoryRanges                            func,
    VkResult                                                 original_result,
    const DeviceInfo*                                        device_info,
    uint32_t                                                 memoryRangeCount,
    const StructPointerDecoder<Decoded_VkMappedMemoryRange>* pMemoryRanges)
{
    GFXRECON_UNREFERENCED_PARAMETER(func);

    assert((device_info != nullptr) && (pMemoryRanges != nullptr));

    auto replay_range_meta_datas = pMemoryRanges->GetMetaStructPointer();
    assert(replay_range_meta_datas != nullptr);

    std::vector<VulkanResourceAllocator::MemoryData> allocator_datas(memoryRangeCount, 0);

    for (uint32_t i = 0; i < memoryRangeCount; ++i)
    {
        auto memory_info = object_info_table_.GetDeviceMemoryInfo(replay_range_meta_datas[i].memory);

        if (memory_info != nullptr)
        {
            allocator_datas[i] = memory_info->allocator_data;
        }
    }

    auto allocator = device_info->allocator.get();
    assert(allocator != nullptr);

    return allocator->FlushMappedMemoryRanges(memoryRangeCount, pMemoryRanges->GetPointer(), allocator_datas.data());
}

VkResult VulkanReplayConsumerBase::OverrideInvalidateMappedMemoryRanges(
    PFN_vkInvalidateMappedMemoryRanges                       func,
    VkResult                                                 original_result,
    const DeviceInfo*                                        device_info,
    uint32_t                                                 memoryRangeCount,
    const StructPointerDecoder<Decoded_VkMappedMemoryRange>* pMemoryRanges)
{
    GFXRECON_UNREFERENCED_PARAMETER(func);

    assert((device_info != nullptr) && (pMemoryRanges != nullptr));

    auto replay_range_meta_datas = pMemoryRanges->GetMetaStructPointer();
    assert(replay_range_meta_datas != nullptr);

    std::vector<VulkanResourceAllocator::MemoryData> allocator_datas(memoryRangeCount, 0);

    for (uint32_t i = 0; i < memoryRangeCount; ++i)
    {
        auto memory_info = object_info_table_.GetDeviceMemoryInfo(replay_range_meta_datas[i].memory);

        if (memory_info != nullptr)
        {
            allocator_datas[i] = memory_info->allocator_data;
        }
    }

    auto allocator = device_info->allocator.get();
    assert(allocator != nullptr);

    return allocator->InvalidateMappedMemoryRanges(
        memoryRangeCount, pMemoryRanges->GetPointer(), allocator_datas.data());
}

void VulkanReplayConsumerBase::OverrideFreeMemory(PFN_vkFreeMemory  func,
                                                  const DeviceInfo* device_info,
                                                  DeviceMemoryInfo* memory_info,
                                                  const StructPointerDecoder<Decoded_VkAllocationCallbacks>* pAllocator)
{
    GFXRECON_UNREFERENCED_PARAMETER(func);

    assert(device_info != nullptr);

    auto allocator = device_info->allocator.get();
    assert(allocator != nullptr);

    VkDeviceMemory                        memory         = VK_NULL_HANDLE;
    VulkanResourceAllocator::ResourceData allocator_data = 0;

    if (memory_info != nullptr)
    {
        memory         = memory_info->handle;
        allocator_data = memory_info->allocator_data;

        memory_info->allocator_data = 0;
    }

    allocator->FreeMemory(memory, GetAllocationCallbacks(pAllocator), allocator_data);
}

VkResult VulkanReplayConsumerBase::OverrideBindBufferMemory(PFN_vkBindBufferMemory func,
                                                            VkResult               original_result,
                                                            const DeviceInfo*      device_info,
                                                            BufferInfo*            buffer_info,
                                                            DeviceMemoryInfo*      memory_info,
                                                            VkDeviceSize           memoryOffset)
{
    GFXRECON_UNREFERENCED_PARAMETER(func);
    GFXRECON_UNREFERENCED_PARAMETER(original_result);

    assert((device_info != nullptr) && (buffer_info != nullptr) && (memory_info != nullptr));

    auto allocator = device_info->allocator.get();
    assert(allocator != nullptr);

    VkResult result = allocator->BindBufferMemory(buffer_info->handle,
                                                  memory_info->handle,
                                                  memoryOffset,
                                                  buffer_info->allocator_data,
                                                  memory_info->allocator_data,
                                                  &buffer_info->memory_property_flags);

    if ((result != VK_SUCCESS) && (original_result == VK_SUCCESS))
    {
        // When bind fails at replay, but succeeded at capture, check for memory incompatibilities and recommend
        // enabling memory translation.
        allocator->ReportBindBufferIncompatibility(
            buffer_info->handle, buffer_info->allocator_data, memory_info->allocator_data);
    }

    return result;
}

VkResult VulkanReplayConsumerBase::OverrideBindBufferMemory2(
    PFN_vkBindBufferMemory2                                     func,
    VkResult                                                    original_result,
    const DeviceInfo*                                           device_info,
    uint32_t                                                    bindInfoCount,
    const StructPointerDecoder<Decoded_VkBindBufferMemoryInfo>* pBindInfos)
{
    GFXRECON_UNREFERENCED_PARAMETER(func);
    GFXRECON_UNREFERENCED_PARAMETER(original_result);

    assert((device_info != nullptr) && (pBindInfos != nullptr));

    auto replay_bind_infos      = pBindInfos->GetPointer();
    auto replay_bind_meta_infos = pBindInfos->GetMetaStructPointer();
    assert((replay_bind_infos != nullptr) && (replay_bind_meta_infos != nullptr));

    std::vector<BufferInfo*>                           buffer_infos;
    std::vector<const DeviceMemoryInfo*>               memory_infos;
    std::vector<VulkanResourceAllocator::ResourceData> allocator_buffer_datas(bindInfoCount, 0);
    std::vector<VulkanResourceAllocator::MemoryData>   allocator_memory_datas(bindInfoCount, 0);
    std::vector<VkMemoryPropertyFlags>                 memory_property_flags(bindInfoCount, 0);

    for (uint32_t i = 0; i < bindInfoCount; ++i)
    {
        const Decoded_VkBindBufferMemoryInfo* bind_meta_info = &replay_bind_meta_infos[i];

        auto buffer_info = object_info_table_.GetBufferInfo(bind_meta_info->buffer);
        auto memory_info = object_info_table_.GetDeviceMemoryInfo(bind_meta_info->memory);

        buffer_infos.push_back(buffer_info);
        memory_infos.push_back(memory_info);

        if (buffer_info != nullptr)
        {
            allocator_buffer_datas[i] = buffer_info->allocator_data;
        }

        if (memory_info != nullptr)
        {
            allocator_memory_datas[i] = memory_info->allocator_data;
        }
    }

    auto allocator = device_info->allocator.get();
    assert(allocator != nullptr);

    VkResult result = allocator->BindBufferMemory2(bindInfoCount,
                                                   replay_bind_infos,
                                                   allocator_buffer_datas.data(),
                                                   allocator_memory_datas.data(),
                                                   memory_property_flags.data());

    if (result == VK_SUCCESS)
    {
        for (uint32_t i = 0; i < bindInfoCount; ++i)
        {
            auto buffer_info = buffer_infos[i];

            if (buffer_info != nullptr)
            {
                buffer_info->memory_property_flags = memory_property_flags[i];
            }
        }
    }
    else if (original_result == VK_SUCCESS)
    {
        // When bind fails at replay, but succeeded at capture, check for memory incompatibilities and recommend
        // enabling memory translation.
        allocator->ReportBindBuffer2Incompatibility(
            bindInfoCount, replay_bind_infos, allocator_buffer_datas.data(), allocator_memory_datas.data());
    }

    return result;
}

VkResult VulkanReplayConsumerBase::OverrideBindImageMemory(PFN_vkBindImageMemory func,
                                                           VkResult              original_result,
                                                           const DeviceInfo*     device_info,
                                                           ImageInfo*            image_info,
                                                           DeviceMemoryInfo*     memory_info,
                                                           VkDeviceSize          memoryOffset)
{
    GFXRECON_UNREFERENCED_PARAMETER(func);
    GFXRECON_UNREFERENCED_PARAMETER(original_result);

    assert((device_info != nullptr) && (image_info != nullptr) && (memory_info != nullptr));

    auto allocator = device_info->allocator.get();
    assert(allocator != nullptr);

    VkResult result = allocator->BindImageMemory(image_info->handle,
                                                 memory_info->handle,
                                                 memoryOffset,
                                                 image_info->allocator_data,
                                                 memory_info->allocator_data,
                                                 &image_info->memory_property_flags);

    if ((result != VK_SUCCESS) && (original_result == VK_SUCCESS))
    {
        // When bind fails at replay, but succeeded at capture, check for memory incompatibilities and recommend
        // enabling memory translation.
        allocator->ReportBindImageIncompatibility(
            image_info->handle, image_info->allocator_data, memory_info->allocator_data);
    }

    return result;
}

VkResult VulkanReplayConsumerBase::OverrideBindImageMemory2(
    PFN_vkBindImageMemory2                                     func,
    VkResult                                                   original_result,
    const DeviceInfo*                                          device_info,
    uint32_t                                                   bindInfoCount,
    const StructPointerDecoder<Decoded_VkBindImageMemoryInfo>* pBindInfos)
{
    GFXRECON_UNREFERENCED_PARAMETER(func);
    GFXRECON_UNREFERENCED_PARAMETER(original_result);

    assert((device_info != nullptr) && (pBindInfos != nullptr));

    auto replay_bind_infos      = pBindInfos->GetPointer();
    auto replay_bind_meta_infos = pBindInfos->GetMetaStructPointer();
    assert((replay_bind_infos != nullptr) && (replay_bind_meta_infos != nullptr));

    std::vector<ImageInfo*>                            image_infos;
    std::vector<const DeviceMemoryInfo*>               memory_infos;
    std::vector<VulkanResourceAllocator::ResourceData> allocator_image_datas(bindInfoCount, 0);
    std::vector<VulkanResourceAllocator::MemoryData>   allocator_memory_datas(bindInfoCount, 0);
    std::vector<VkMemoryPropertyFlags>                 memory_property_flags(bindInfoCount, 0);

    for (uint32_t i = 0; i < bindInfoCount; ++i)
    {
        const Decoded_VkBindImageMemoryInfo* bind_meta_info = &replay_bind_meta_infos[i];

        auto image_info  = object_info_table_.GetImageInfo(bind_meta_info->image);
        auto memory_info = object_info_table_.GetDeviceMemoryInfo(bind_meta_info->memory);

        image_infos.push_back(image_info);
        memory_infos.push_back(memory_info);

        if (image_info != nullptr)
        {
            allocator_image_datas[i] = image_info->allocator_data;
        }

        if (memory_info != nullptr)
        {
            allocator_memory_datas[i] = memory_info->allocator_data;
        }
    }

    auto allocator = device_info->allocator.get();
    assert(allocator != nullptr);

    VkResult result = allocator->BindImageMemory2(bindInfoCount,
                                                  replay_bind_infos,
                                                  allocator_image_datas.data(),
                                                  allocator_memory_datas.data(),
                                                  memory_property_flags.data());

    if (result == VK_SUCCESS)
    {

        for (uint32_t i = 0; i < bindInfoCount; ++i)
        {
            auto image_info = image_infos[i];

            if (image_info != nullptr)
            {
                image_info->memory_property_flags = memory_property_flags[i];
            }
        }
    }
    else if (original_result == VK_SUCCESS)
    {
        // When bind fails at replay, but succeeded at capture, check for memory incompatibilities and recommend
        // enabling memory translation.
        allocator->ReportBindImage2Incompatibility(
            bindInfoCount, replay_bind_infos, allocator_image_datas.data(), allocator_memory_datas.data());
    }

    return result;
}

VkResult
VulkanReplayConsumerBase::OverrideCreateBuffer(PFN_vkCreateBuffer                                      func,
                                               VkResult                                                original_result,
                                               const DeviceInfo*                                       device_info,
                                               const StructPointerDecoder<Decoded_VkBufferCreateInfo>* pCreateInfo,
                                               const StructPointerDecoder<Decoded_VkAllocationCallbacks>* pAllocator,
                                               HandlePointerDecoder<VkBuffer>*                            pBuffer)
{
    GFXRECON_UNREFERENCED_PARAMETER(original_result);

    assert((device_info != nullptr) && (pCreateInfo != nullptr) && (pBuffer != nullptr) && !pBuffer->IsNull() &&
           (pBuffer->GetHandlePointer() != nullptr));

    auto allocator = device_info->allocator.get();
    assert(allocator != nullptr);

    VkResult                              result = VK_SUCCESS;
    VulkanResourceAllocator::ResourceData allocator_data;
    auto                                  replay_buffer      = pBuffer->GetHandlePointer();
    auto                                  capture_id         = (*pBuffer->GetPointer());
    auto                                  replay_create_info = pCreateInfo->GetPointer();

    // Check for a buffer device address.
    bool                uses_address         = false;
    VkBufferCreateFlags address_create_flags = 0;
    VkBufferUsageFlags  address_usage_flags  = 0;
    if (device_info->property_feature_info.feature_bufferDeviceAddressCaptureReplay)
    {
        if ((replay_create_info->usage & VK_BUFFER_USAGE_SHADER_DEVICE_ADDRESS_BIT) ==
            VK_BUFFER_USAGE_SHADER_DEVICE_ADDRESS_BIT)
        {
            uses_address = true;
            address_create_flags |= VK_BUFFER_CREATE_DEVICE_ADDRESS_CAPTURE_REPLAY_BIT;
        }
        if ((replay_create_info->usage & VK_BUFFER_USAGE_ACCELERATION_STRUCTURE_STORAGE_BIT_KHR) ==
            VK_BUFFER_USAGE_ACCELERATION_STRUCTURE_STORAGE_BIT_KHR)
        {
            uses_address = true;
            address_create_flags |= VK_BUFFER_CREATE_DEVICE_ADDRESS_CAPTURE_REPLAY_BIT;
            address_usage_flags |= VK_BUFFER_USAGE_SHADER_DEVICE_ADDRESS_BIT;
        }
    }

    if (uses_address)
    {
        VkBufferCreateInfo modified_create_info = (*replay_create_info);

        VkBufferOpaqueCaptureAddressCreateInfo address_info = {
            VK_STRUCTURE_TYPE_BUFFER_OPAQUE_CAPTURE_ADDRESS_CREATE_INFO
        };

        auto entry = device_info->opaque_addresses.find(capture_id);
        if (entry != device_info->opaque_addresses.end())
        {
            address_info.opaqueCaptureAddress = entry->second;

            // The shallow copy of VkBufferCreateInfo references the same pNext list from the copy source.  We insert
            // the buffer address extension struct at the start of the list to avoid modifying the original by appending
            // to the end.
            address_info.pNext         = modified_create_info.pNext;
            modified_create_info.pNext = &address_info;

            modified_create_info.flags |= address_create_flags;
            modified_create_info.usage |= address_usage_flags;
        }
        else
        {
            GFXRECON_LOG_DEBUG("Opaque device address is not available for VkBuffer object (ID = %" PRIu64 ")",
                               capture_id);
        }

        result = allocator->CreateBuffer(
            &modified_create_info, GetAllocationCallbacks(pAllocator), capture_id, replay_buffer, &allocator_data);
    }
    else
    {
        result = allocator->CreateBuffer(
            replay_create_info, GetAllocationCallbacks(pAllocator), capture_id, replay_buffer, &allocator_data);
    }

    if ((result == VK_SUCCESS) && (replay_create_info != nullptr) && ((*replay_buffer) != VK_NULL_HANDLE))
    {
        auto buffer_info = reinterpret_cast<BufferInfo*>(pBuffer->GetConsumerData(0));
        assert(buffer_info != nullptr);

        buffer_info->allocator_data = allocator_data;
        buffer_info->usage          = replay_create_info->usage;

        if ((replay_create_info->sharingMode == VK_SHARING_MODE_CONCURRENT) &&
            (replay_create_info->queueFamilyIndexCount > 0) && (replay_create_info->pQueueFamilyIndices != nullptr))
        {
            buffer_info->queue_family_index = replay_create_info->pQueueFamilyIndices[0];
        }
        else
        {
            buffer_info->queue_family_index = 0;
        }
    }

    return result;
}

void VulkanReplayConsumerBase::OverrideDestroyBuffer(
    PFN_vkDestroyBuffer                                        func,
    const DeviceInfo*                                          device_info,
    BufferInfo*                                                buffer_info,
    const StructPointerDecoder<Decoded_VkAllocationCallbacks>* pAllocator)
{
    GFXRECON_UNREFERENCED_PARAMETER(func);

    assert(device_info != nullptr);

    auto allocator = device_info->allocator.get();
    assert(allocator != nullptr);

    VkBuffer                              buffer         = VK_NULL_HANDLE;
    VulkanResourceAllocator::ResourceData allocator_data = 0;

    if (buffer_info != nullptr)
    {
        buffer         = buffer_info->handle;
        allocator_data = buffer_info->allocator_data;

        buffer_info->allocator_data = 0;
    }

    allocator->DestroyBuffer(buffer, GetAllocationCallbacks(pAllocator), allocator_data);
}

VkResult
VulkanReplayConsumerBase::OverrideCreateImage(PFN_vkCreateImage                                      func,
                                              VkResult                                               original_result,
                                              const DeviceInfo*                                      device_info,
                                              const StructPointerDecoder<Decoded_VkImageCreateInfo>* pCreateInfo,
                                              const StructPointerDecoder<Decoded_VkAllocationCallbacks>* pAllocator,
                                              HandlePointerDecoder<VkImage>*                             pImage)
{
    GFXRECON_UNREFERENCED_PARAMETER(original_result);

    assert((device_info != nullptr) && (pCreateInfo != nullptr) && (pImage != nullptr) &&
           (pImage->GetHandlePointer() != nullptr));

    auto allocator = device_info->allocator.get();
    assert(allocator != nullptr);

    VulkanResourceAllocator::ResourceData allocator_data;
    auto                                  replay_image = pImage->GetHandlePointer();
    auto                                  capture_id   = (*pImage->GetPointer());

    VkResult result = allocator->CreateImage(
        pCreateInfo->GetPointer(), GetAllocationCallbacks(pAllocator), capture_id, replay_image, &allocator_data);

    auto replay_create_info = pCreateInfo->GetPointer();

    if ((result == VK_SUCCESS) && (replay_create_info != nullptr) && ((*replay_image) != VK_NULL_HANDLE))
    {
        auto image_info = reinterpret_cast<ImageInfo*>(pImage->GetConsumerData(0));
        assert(image_info != nullptr);

        image_info->allocator_data = allocator_data;
        image_info->usage          = replay_create_info->usage;
        image_info->type           = replay_create_info->imageType;
        image_info->format         = replay_create_info->format;
        image_info->extent         = replay_create_info->extent;
        image_info->tiling         = replay_create_info->tiling;
        image_info->sample_count   = replay_create_info->samples;
        image_info->initial_layout = replay_create_info->initialLayout;
        image_info->layer_count    = replay_create_info->arrayLayers;
        image_info->level_count    = replay_create_info->mipLevels;

        if ((replay_create_info->sharingMode == VK_SHARING_MODE_CONCURRENT) &&
            (replay_create_info->queueFamilyIndexCount > 0) && (replay_create_info->pQueueFamilyIndices != nullptr))
        {
            image_info->queue_family_index = replay_create_info->pQueueFamilyIndices[0];
        }
        else
        {
            image_info->queue_family_index = 0;
        }
    }

    return result;
}

void VulkanReplayConsumerBase::OverrideDestroyImage(
    PFN_vkDestroyImage                                         func,
    const DeviceInfo*                                          device_info,
    ImageInfo*                                                 image_info,
    const StructPointerDecoder<Decoded_VkAllocationCallbacks>* pAllocator)
{
    GFXRECON_UNREFERENCED_PARAMETER(func);

    assert(device_info != nullptr);

    auto allocator = device_info->allocator.get();
    assert(allocator != nullptr);

    VkImage                               image          = VK_NULL_HANDLE;
    VulkanResourceAllocator::ResourceData allocator_data = 0;

    if (image_info != nullptr)
    {
        image          = image_info->handle;
        allocator_data = image_info->allocator_data;

        image_info->allocator_data = 0;
    }

    allocator->DestroyImage(image, GetAllocationCallbacks(pAllocator), allocator_data);
}

void VulkanReplayConsumerBase::OverrideGetImageSubresourceLayout(
    PFN_vkGetImageSubresourceLayout                         func,
    const DeviceInfo*                                       device_info,
    const ImageInfo*                                        image_info,
    const StructPointerDecoder<Decoded_VkImageSubresource>* pSubresource,
    StructPointerDecoder<Decoded_VkSubresourceLayout>*      pLayout)
{
    GFXRECON_UNREFERENCED_PARAMETER(func);

    assert((device_info != nullptr) && (image_info != nullptr) && (pSubresource != nullptr) &&
           !pSubresource->IsNull() && (pLayout != nullptr) && !pLayout->IsNull() &&
           (pLayout->GetOutputPointer() != nullptr));

    auto allocator = device_info->allocator.get();
    assert(allocator != nullptr);

    allocator->GetImageSubresourceLayout(image_info->handle,
                                         pSubresource->GetPointer(),
                                         pLayout->GetOutputPointer(),
                                         pLayout->GetPointer(),
                                         image_info->allocator_data);
}

VkResult VulkanReplayConsumerBase::OverrideCreateDescriptorUpdateTemplate(
    PFN_vkCreateDescriptorUpdateTemplate                                      func,
    VkResult                                                                  original_result,
    const DeviceInfo*                                                         device_info,
    const StructPointerDecoder<Decoded_VkDescriptorUpdateTemplateCreateInfo>* pCreateInfo,
    const StructPointerDecoder<Decoded_VkAllocationCallbacks>*                pAllocator,
    HandlePointerDecoder<VkDescriptorUpdateTemplate>*                         pDescriptorUpdateTemplate)
{
    GFXRECON_UNREFERENCED_PARAMETER(original_result);

    assert((device_info != nullptr) && (pCreateInfo != nullptr) && (pDescriptorUpdateTemplate != nullptr) &&
           (pDescriptorUpdateTemplate->GetHandlePointer() != nullptr));

    auto replay_create_info = pCreateInfo->GetPointer();

    if (replay_create_info != nullptr)
    {
        // Modify the layout of the update template entries to match the tight packing performed by the trace encoding.
        // The trace encoding wrote the update template entries as a tightly packed array of VkDescriptorImageInfo
        // values, followed by an array of VkDescriptorBufferInfo values, followed by an array of VkBufferView values.
        VkDescriptorUpdateTemplateCreateInfo override_create_info = (*replay_create_info);

        std::vector<VkDescriptorUpdateTemplateEntry> entries(
            override_create_info.pDescriptorUpdateEntries,
            (override_create_info.pDescriptorUpdateEntries + override_create_info.descriptorUpdateEntryCount));

        // Count the number of values of each type.
        size_t image_info_count             = 0;
        size_t buffer_info_count            = 0;
        size_t texel_buffer_view_count      = 0;
        size_t acceleration_structure_count = 0;

        for (auto entry = entries.begin(); entry != entries.end(); ++entry)
        {
            VkDescriptorType type = entry->descriptorType;

            if ((type == VK_DESCRIPTOR_TYPE_SAMPLER) || (type == VK_DESCRIPTOR_TYPE_COMBINED_IMAGE_SAMPLER) ||
                (type == VK_DESCRIPTOR_TYPE_SAMPLED_IMAGE) || (type == VK_DESCRIPTOR_TYPE_STORAGE_IMAGE) ||
                (type == VK_DESCRIPTOR_TYPE_INPUT_ATTACHMENT))
            {
                image_info_count += entry->descriptorCount;
            }
            else if ((type == VK_DESCRIPTOR_TYPE_UNIFORM_BUFFER) || (type == VK_DESCRIPTOR_TYPE_STORAGE_BUFFER) ||
                     (type == VK_DESCRIPTOR_TYPE_UNIFORM_BUFFER_DYNAMIC) ||
                     (type == VK_DESCRIPTOR_TYPE_STORAGE_BUFFER_DYNAMIC))
            {
                buffer_info_count += entry->descriptorCount;
            }
            else if ((type == VK_DESCRIPTOR_TYPE_UNIFORM_TEXEL_BUFFER) ||
                     (type == VK_DESCRIPTOR_TYPE_STORAGE_TEXEL_BUFFER))
            {
                texel_buffer_view_count += entry->descriptorCount;
            }
            else if (type == VK_DESCRIPTOR_TYPE_ACCELERATION_STRUCTURE_KHR)
            {
                acceleration_structure_count += entry->descriptorCount;
            }
            else
            {
                assert(false);
            }
        }

        // Compute start offsets for each type.
        size_t image_info_offset        = 0;
        size_t buffer_info_offset       = image_info_count * sizeof(VkDescriptorImageInfo);
        size_t texel_buffer_view_offset = buffer_info_offset + (buffer_info_count * sizeof(VkDescriptorBufferInfo));
        size_t accel_struct_offset      = texel_buffer_view_offset + (texel_buffer_view_count * sizeof(VkBufferView));

        // Track descriptor image type.
        std::vector<VkDescriptorType> image_types;

        for (auto entry = entries.begin(); entry != entries.end(); ++entry)
        {
            VkDescriptorType type = entry->descriptorType;

            if ((type == VK_DESCRIPTOR_TYPE_SAMPLER) || (type == VK_DESCRIPTOR_TYPE_COMBINED_IMAGE_SAMPLER) ||
                (type == VK_DESCRIPTOR_TYPE_SAMPLED_IMAGE) || (type == VK_DESCRIPTOR_TYPE_STORAGE_IMAGE) ||
                (type == VK_DESCRIPTOR_TYPE_INPUT_ATTACHMENT))
            {
                image_types.insert(image_types.end(), entry->descriptorCount, entry->descriptorType);

                entry->stride = sizeof(VkDescriptorImageInfo);
                entry->offset = image_info_offset;
                image_info_offset += entry->descriptorCount * sizeof(VkDescriptorImageInfo);
            }
            else if ((type == VK_DESCRIPTOR_TYPE_UNIFORM_BUFFER) || (type == VK_DESCRIPTOR_TYPE_STORAGE_BUFFER) ||
                     (type == VK_DESCRIPTOR_TYPE_UNIFORM_BUFFER_DYNAMIC) ||
                     (type == VK_DESCRIPTOR_TYPE_STORAGE_BUFFER_DYNAMIC))
            {
                entry->stride = sizeof(VkDescriptorBufferInfo);
                entry->offset = buffer_info_offset;
                buffer_info_offset += entry->descriptorCount * sizeof(VkDescriptorBufferInfo);
            }
            else if ((type == VK_DESCRIPTOR_TYPE_UNIFORM_TEXEL_BUFFER) ||
                     (type == VK_DESCRIPTOR_TYPE_STORAGE_TEXEL_BUFFER))
            {
                entry->stride = sizeof(VkBufferView);
                entry->offset = texel_buffer_view_offset;
                texel_buffer_view_offset += entry->descriptorCount * sizeof(VkBufferView);
            }
            else if (type == VK_DESCRIPTOR_TYPE_ACCELERATION_STRUCTURE_KHR)
            {
                entry->stride = sizeof(VkAccelerationStructureKHR);
                entry->offset = accel_struct_offset;
                accel_struct_offset += entry->descriptorCount * sizeof(VkAccelerationStructureKHR);
            }
            else
            {
                assert(false);
            }
        }

        override_create_info.pDescriptorUpdateEntries = entries.data();

        auto replay_template = pDescriptorUpdateTemplate->GetHandlePointer();

        VkResult result =
            func(device_info->handle, &override_create_info, GetAllocationCallbacks(pAllocator), replay_template);

        if ((result == VK_SUCCESS) && ((*replay_template) != VK_NULL_HANDLE))
        {
            auto update_template_info =
                reinterpret_cast<DescriptorUpdateTemplateInfo*>(pDescriptorUpdateTemplate->GetConsumerData(0));
            assert(update_template_info != nullptr);

            update_template_info->descriptor_image_types = std::move(image_types);
        }

        return result;
    }
    else
    {
        return func(device_info->handle,
                    replay_create_info,
                    GetAllocationCallbacks(pAllocator),
                    pDescriptorUpdateTemplate->GetHandlePointer());
    }
}

void VulkanReplayConsumerBase::OverrideDestroyDescriptorUpdateTemplate(
    PFN_vkDestroyDescriptorUpdateTemplate                      func,
    const DeviceInfo*                                          device_info,
    const DescriptorUpdateTemplateInfo*                        descriptor_update_template_info,
    const StructPointerDecoder<Decoded_VkAllocationCallbacks>* pAllocator)
{
    assert(device_info != nullptr);

    VkDevice                   device                     = device_info->handle;
    VkDescriptorUpdateTemplate descriptor_update_template = VK_NULL_HANDLE;

    if (descriptor_update_template_info != nullptr)
    {
        descriptor_update_template = descriptor_update_template_info->handle;
    }

    func(device, descriptor_update_template, GetAllocationCallbacks(pAllocator));
}

VkResult VulkanReplayConsumerBase::OverrideCreateShaderModule(
    PFN_vkCreateShaderModule                                      func,
    VkResult                                                      original_result,
    const DeviceInfo*                                             device_info,
    const StructPointerDecoder<Decoded_VkShaderModuleCreateInfo>* pCreateInfo,
    const StructPointerDecoder<Decoded_VkAllocationCallbacks>*    pAllocator,
    HandlePointerDecoder<VkShaderModule>*                         pShaderModule)
{
    GFXRECON_UNREFERENCED_PARAMETER(original_result);

    assert((device_info != nullptr) && (pCreateInfo != nullptr) && !pCreateInfo->IsNull() &&
           (pShaderModule != nullptr) && !pShaderModule->IsNull());

    auto original_info = pCreateInfo->GetPointer();
    if (original_result < 0 || options_.replace_dir.empty())
    {
        return func(
            device_info->handle, original_info, GetAllocationCallbacks(pAllocator), pShaderModule->GetHandlePointer());
    }

    VkShaderModuleCreateInfo override_info = *original_info;

    // Replace shader in 'override_info'
    std::unique_ptr<char[]> file_code;
    const uint32_t*         orig_code = original_info->pCode;
    size_t                  orig_size = original_info->codeSize;
    uint32_t                check_sum = util::hash::CheckSum(orig_code, orig_size);
    std::string             file_name = "sh" + std::to_string(check_sum);
    std::string             file_path = util::filepath::Join(options_.replace_dir, file_name);

    FILE*   fp     = nullptr;
    int32_t result = util::platform::FileOpen(&fp, file_path.c_str(), "rb");
    if (result == 0)
    {
        util::platform::FileSeek(fp, 0L, util::platform::FileSeekEnd);
        size_t file_size = static_cast<size_t>(util::platform::FileTell(fp));
        file_code        = std::make_unique<char[]>(file_size);
        util::platform::FileSeek(fp, 0L, util::platform::FileSeekSet);
        util::platform::FileRead(file_code.get(), sizeof(char), file_size, fp);
        override_info.pCode    = (uint32_t*)file_code.get();
        override_info.codeSize = file_size;
        GFXRECON_LOG_INFO("Replacement shader found: %s", file_path.c_str());
    }

    return func(
        device_info->handle, &override_info, GetAllocationCallbacks(pAllocator), pShaderModule->GetHandlePointer());
}

VkResult VulkanReplayConsumerBase::OverrideGetPipelineCacheData(PFN_vkGetPipelineCacheData func,
                                                                VkResult                   original_result,
                                                                const DeviceInfo*          device_info,
                                                                const PipelineCacheInfo*   pipeline_cache_info,
                                                                PointerDecoder<size_t>*    pDataSize,
                                                                PointerDecoder<uint8_t>*   pData)
{
    if (options_.omit_pipeline_cache_data)
    {
        return original_result;
    }
    else
    {
        return func(
            device_info->handle, pipeline_cache_info->handle, pDataSize->GetOutputPointer(), pData->GetOutputPointer());
    }
}

VkResult VulkanReplayConsumerBase::OverrideCreatePipelineCache(
    PFN_vkCreatePipelineCache                                      func,
    VkResult                                                       original_result,
    const DeviceInfo*                                              device_info,
    const StructPointerDecoder<Decoded_VkPipelineCacheCreateInfo>* pCreateInfo,
    const StructPointerDecoder<Decoded_VkAllocationCallbacks>*     pAllocator,
    HandlePointerDecoder<VkPipelineCache>*                         pPipelineCache)
{
    GFXRECON_UNREFERENCED_PARAMETER(original_result);

    assert((device_info != nullptr) && (pCreateInfo != nullptr) && (pPipelineCache != nullptr) &&
           (pPipelineCache->GetHandlePointer() != nullptr));

    auto replay_create_info = pCreateInfo->GetPointer();

    if (options_.omit_pipeline_cache_data && (replay_create_info != nullptr))
    {
        // Make a shallow copy of the create info structure and clear the cache data.
        VkPipelineCacheCreateInfo override_create_info = (*replay_create_info);
        override_create_info.initialDataSize           = 0;
        override_create_info.pInitialData              = nullptr;

        return func(device_info->handle,
                    &override_create_info,
                    GetAllocationCallbacks(pAllocator),
                    pPipelineCache->GetHandlePointer());
    }
    else
    {
        return func(device_info->handle,
                    replay_create_info,
                    GetAllocationCallbacks(pAllocator),
                    pPipelineCache->GetHandlePointer());
    }
}

VkResult VulkanReplayConsumerBase::OverrideResetDescriptorPool(PFN_vkResetDescriptorPool  func,
                                                               VkResult                   original_result,
                                                               const DeviceInfo*          device_info,
                                                               DescriptorPoolInfo*        pool_info,
                                                               VkDescriptorPoolResetFlags flags)
{
    GFXRECON_UNREFERENCED_PARAMETER(original_result);

    assert((device_info != nullptr) && (pool_info != nullptr));

    // Descriptor sets allocated from the pool are implicitly freed and must be removed from the object info table.
    for (auto child_id : pool_info->child_ids)
    {
        object_info_table_.RemoveDescriptorSetInfo(child_id);
    }

    pool_info->child_ids.clear();

    return func(device_info->handle, pool_info->handle, flags);
}

VkResult VulkanReplayConsumerBase::OverrideCreateDebugReportCallbackEXT(
    PFN_vkCreateDebugReportCallbackEXT                                      func,
    VkResult                                                                original_result,
    const InstanceInfo*                                                     instance_info,
    const StructPointerDecoder<Decoded_VkDebugReportCallbackCreateInfoEXT>* pCreateInfo,
    const StructPointerDecoder<Decoded_VkAllocationCallbacks>*              pAllocator,
    HandlePointerDecoder<VkDebugReportCallbackEXT>*                         pCallback)
{
    GFXRECON_UNREFERENCED_PARAMETER(original_result);

    assert((instance_info != nullptr) && (pCreateInfo != nullptr) && (pCallback != nullptr) &&
           (pCallback->GetHandlePointer() != nullptr));

    VkDebugReportCallbackCreateInfoEXT modified_create_info{};

    if (!pCreateInfo->IsNull())
    {
        modified_create_info             = (*pCreateInfo->GetPointer());
        modified_create_info.pfnCallback = DebugReportCallback;
    }
    else
    {
        GFXRECON_LOG_WARNING("The vkCreateDebugReportCallbackEXT parameter pCreateInfo is NULL.");
    }

    return func(instance_info->handle,
                &modified_create_info,
                GetAllocationCallbacks(pAllocator),
                pCallback->GetHandlePointer());
}

VkResult VulkanReplayConsumerBase::OverrideCreateDebugUtilsMessengerEXT(
    PFN_vkCreateDebugUtilsMessengerEXT                                      func,
    VkResult                                                                original_result,
    const InstanceInfo*                                                     instance_info,
    const StructPointerDecoder<Decoded_VkDebugUtilsMessengerCreateInfoEXT>* pCreateInfo,
    const StructPointerDecoder<Decoded_VkAllocationCallbacks>*              pAllocator,
    HandlePointerDecoder<VkDebugUtilsMessengerEXT>*                         pMessenger)
{
    GFXRECON_UNREFERENCED_PARAMETER(original_result);

    assert((instance_info != nullptr) && (pCreateInfo != nullptr) && (pMessenger != nullptr) &&
           (pMessenger->GetHandlePointer() != nullptr));

    VkDebugUtilsMessengerCreateInfoEXT modified_create_info{};
    if (!pCreateInfo->IsNull())
    {
        modified_create_info                 = (*pCreateInfo->GetPointer());
        modified_create_info.pfnUserCallback = DebugUtilsCallback;
    }
    else
    {
        GFXRECON_LOG_WARNING("The vkCreateDebugUtilsMessengerEXT parameter pCreateInfo is NULL.");
    }

    return func(instance_info->handle,
                &modified_create_info,
                GetAllocationCallbacks(pAllocator),
                pMessenger->GetHandlePointer());
}

VkResult VulkanReplayConsumerBase::OverrideCreateSwapchainKHR(
    PFN_vkCreateSwapchainKHR                                      func,
    VkResult                                                      original_result,
    DeviceInfo*                                                   device_info,
    const StructPointerDecoder<Decoded_VkSwapchainCreateInfoKHR>* pCreateInfo,
    const StructPointerDecoder<Decoded_VkAllocationCallbacks>*    pAllocator,
    HandlePointerDecoder<VkSwapchainKHR>*                         pSwapchain)
{
    GFXRECON_UNREFERENCED_PARAMETER(original_result);

    assert((device_info != nullptr) && (pCreateInfo != nullptr) && !pCreateInfo->IsNull() && (pSwapchain != nullptr) &&
           !pSwapchain->IsNull() && (pSwapchain->GetHandlePointer() != nullptr));

    VkResult result             = VK_SUCCESS;
    auto     replay_create_info = pCreateInfo->GetPointer();
    auto     replay_swapchain   = pSwapchain->GetHandlePointer();
    auto     swapchain_info     = reinterpret_cast<SwapchainKHRInfo*>(pSwapchain->GetConsumerData(0));
    assert(swapchain_info != nullptr);

    // Ignore swapchain creation if surface creation was skipped when rendering is restricted to a specific surface.
    if (replay_create_info->surface != VK_NULL_HANDLE)
    {
        // Ensure that the window has been resized properly.  For Android, this ensures that we will set the proper
        // screen orientation when the swapchain pre-transform specifies a 90 or 270 degree rotation for older files
        // that do not include a ResizeWindowCmd2 command.
        auto meta_info = pCreateInfo->GetMetaStructPointer();
        if (meta_info != nullptr)
        {
            SetSwapchainWindowSize(meta_info);
        }

        ProcessSwapchainFullScreenExclusiveInfo(pCreateInfo->GetMetaStructPointer());

        if (screenshot_handler_ == nullptr)
        {
            result =
                func(device_info->handle, replay_create_info, GetAllocationCallbacks(pAllocator), replay_swapchain);
        }
        else
        {
            // Screenshots are active, so ensure that swapchain images can be used as a transfer source.
            VkSwapchainCreateInfoKHR modified_create_info = (*replay_create_info);
            modified_create_info.imageUsage |= VK_IMAGE_USAGE_TRANSFER_SRC_BIT;
            result =
                func(device_info->handle, &modified_create_info, GetAllocationCallbacks(pAllocator), replay_swapchain);
        }
    }
    else
    {
        GFXRECON_LOG_INFO("Skipping creation for swapchain (ID = %" PRIu64 "), which is backed by a disabled surface",
                          swapchain_info->capture_id);

        // Set fax handle data to find uncreated swapchain later.
        // Possible colision of handles from driver, but should not occur starting with uint max.
        static format::HandleId dummy_handle = std::numeric_limits<uint64_t>::max();
        (*replay_swapchain)                  = format::FromHandleId<VkSwapchainKHR>(dummy_handle);
        --dummy_handle;

        swapchain_info->surface            = VK_NULL_HANDLE;
        swapchain_info->image_flags        = replay_create_info->flags;
        swapchain_info->image_array_layers = replay_create_info->imageArrayLayers;
        swapchain_info->image_usage        = replay_create_info->imageUsage;
        swapchain_info->image_sharing_mode = replay_create_info->imageSharingMode;
    }

    if ((result == VK_SUCCESS) && (replay_create_info != nullptr) && ((*replay_swapchain) != VK_NULL_HANDLE))
    {
        if ((replay_create_info->imageSharingMode == VK_SHARING_MODE_CONCURRENT) &&
            (replay_create_info->queueFamilyIndexCount > 0) && (replay_create_info->pQueueFamilyIndices != nullptr))
        {
            swapchain_info->queue_family_index = replay_create_info->pQueueFamilyIndices[0];
        }
        else
        {
            swapchain_info->queue_family_index = 0;
        }

        swapchain_info->surface     = replay_create_info->surface;
        swapchain_info->device_info = device_info;
        swapchain_info->width       = replay_create_info->imageExtent.width;
        swapchain_info->height      = replay_create_info->imageExtent.height;
        swapchain_info->format      = replay_create_info->imageFormat;
    }

    return result;
}

void VulkanReplayConsumerBase::OverrideDestroySwapchainKHR(
    PFN_vkDestroySwapchainKHR                                  func,
    DeviceInfo*                                                device_info,
    const SwapchainKHRInfo*                                    swapchain_info,
    const StructPointerDecoder<Decoded_VkAllocationCallbacks>* pAllocator)
{
    assert(device_info != nullptr);

    VkDevice       device    = device_info->handle;
    VkSwapchainKHR swapchain = VK_NULL_HANDLE;
    VkSurfaceKHR   surface   = VK_NULL_HANDLE;

    if (swapchain_info != nullptr)
    {
        swapchain = swapchain_info->handle;
        surface   = swapchain_info->surface;
    }

    // Delete backed images of dummy swapchain.
    if ((swapchain_info != nullptr) && (surface == VK_NULL_HANDLE))
    {
        auto allocator = device_info->allocator.get();
        assert(allocator != nullptr);

        for (const ImageInfo& image_info : swapchain_info->image_infos)
        {
            allocator->DestroyImageDirect(image_info.handle, nullptr, image_info.allocator_data);
            allocator->FreeMemoryDirect(image_info.memory, nullptr, image_info.memory_allocator_data);
        }
    }
    else
    {
        func(device, swapchain, GetAllocationCallbacks(pAllocator));
    }
}

VkResult VulkanReplayConsumerBase::OverrideGetSwapchainImagesKHR(PFN_vkGetSwapchainImagesKHR    func,
                                                                 VkResult                       original_result,
                                                                 const DeviceInfo*              device_info,
                                                                 SwapchainKHRInfo*              swapchain_info,
                                                                 PointerDecoder<uint32_t>*      pSwapchainImageCount,
                                                                 HandlePointerDecoder<VkImage>* pSwapchainImages)
{
    GFXRECON_UNREFERENCED_PARAMETER(original_result);

    assert((device_info != nullptr) && (swapchain_info != nullptr) && (pSwapchainImageCount != nullptr) &&
           (pSwapchainImages != nullptr));

    VkResult result             = original_result;
    auto     replay_image_count = pSwapchainImageCount->GetOutputPointer();
    auto     replay_images      = pSwapchainImages->GetHandlePointer();

    // Handle if swapchain was never created due to surface-index being skipped
    if (swapchain_info->surface == VK_NULL_HANDLE)
    {
        assert(!pSwapchainImageCount->IsNull());

        const uint32_t swapchain_image_count = *pSwapchainImageCount->GetPointer();
        if (replay_images == nullptr)
        {
            // Set the image count from data saved in trace file.
            (*replay_image_count) = swapchain_image_count;
        }
        else
        {
            // Create an image for the null swapchain.  Based on vkspec.html#swapchain-wsi-image-create-info.
            VkImageCreateInfo image_create_info     = { VK_STRUCTURE_TYPE_IMAGE_CREATE_INFO };
            image_create_info.pNext                 = nullptr;
            image_create_info.flags                 = 0;
            image_create_info.imageType             = VK_IMAGE_TYPE_2D;
            image_create_info.format                = swapchain_info->format;
            image_create_info.extent                = { swapchain_info->width, swapchain_info->height, 1 };
            image_create_info.mipLevels             = 1;
            image_create_info.arrayLayers           = swapchain_info->image_array_layers;
            image_create_info.samples               = VK_SAMPLE_COUNT_1_BIT;
            image_create_info.tiling                = VK_IMAGE_TILING_OPTIMAL;
            image_create_info.usage                 = swapchain_info->image_usage;
            image_create_info.sharingMode           = swapchain_info->image_sharing_mode;
            image_create_info.queueFamilyIndexCount = 0;
            image_create_info.initialLayout         = VK_IMAGE_LAYOUT_UNDEFINED;

            if ((swapchain_info->image_flags & VK_SWAPCHAIN_CREATE_MUTABLE_FORMAT_BIT_KHR) ==
                VK_SWAPCHAIN_CREATE_MUTABLE_FORMAT_BIT_KHR)
            {
                image_create_info.flags |= VK_IMAGE_CREATE_MUTABLE_FORMAT_BIT;
            }

            GFXRECON_LOG_INFO("Creating %u images of %ux%u to back dummy swapchain (ID = %" PRIu64 ")",
                              swapchain_image_count,
                              image_create_info.extent.width,
                              image_create_info.extent.height,
                              swapchain_info->capture_id);

            for (uint32_t i = 0; i < swapchain_image_count; ++i)
            {
                VkImage*   replay_image = &(replay_images[i]);
                ImageInfo* image_info   = reinterpret_cast<ImageInfo*>(pSwapchainImages->GetConsumerData(i));
                assert(image_info != nullptr);

                result = CreateSwapchainImage(device_info, &image_create_info, replay_image, image_info);

                if ((result != VK_SUCCESS) || (replay_image == VK_NULL_HANDLE))
                {
                    GFXRECON_LOG_ERROR("Unable to create backing images for dummy swapchain (ID = %" PRIu64 ")",
                                       swapchain_info->capture_id);
                    break;
                }

                image_info->is_swapchain_image = true;

                // Create a copy of the image info to use for image cleanup when the swapchain is destroyed.
                swapchain_info->image_infos.push_back(*image_info);
            }
        }
    }
    else
    {
        result = func(device_info->handle, swapchain_info->handle, replay_image_count, replay_images);

        if ((result == VK_SUCCESS) && (replay_images != nullptr) && (replay_image_count != nullptr))
        {
            uint32_t count = (*replay_image_count);

            swapchain_info->acquired_indices.resize(count);

            for (uint32_t i = 0; i < count; ++i)
            {
                auto image_info = reinterpret_cast<ImageInfo*>(pSwapchainImages->GetConsumerData(i));
                assert(image_info != nullptr);

                image_info->is_swapchain_image = true;
            }

            // Store image handles for screenshot generation.
            if ((screenshot_handler_ != nullptr) && (swapchain_info->images.size() < count))
            {
                if (!swapchain_info->images.empty())
                {
                    // Clear any images that may have been stored by a previous, incomplete call to
                    // vkGetSwapchainImagesKHR.
                    swapchain_info->images.clear();
                }

                for (uint32_t i = 0; i < count; ++i)
                {
                    swapchain_info->images.push_back(replay_images[i]);
                }
            }
        }
    }

    return result;
}

VkResult VulkanReplayConsumerBase::OverrideAcquireNextImageKHR(PFN_vkAcquireNextImageKHR func,
                                                               VkResult                  original_result,
                                                               const DeviceInfo*         device_info,
                                                               SwapchainKHRInfo*         swapchain_info,
                                                               uint64_t                  timeout,
                                                               SemaphoreInfo*            semaphore_info,
                                                               FenceInfo*                fence_info,
                                                               PointerDecoder<uint32_t>* pImageIndex)
{
    assert(swapchain_info != nullptr);

    VkResult result = VK_SUCCESS;

    // If image acquire failed at capture, there is nothing worth replaying as the fence and semaphore aren't processed
    // and a successful acquire on replay of an image that does not have a corresponding present to replay can lead to
    // OUT_OF_DATE errors.
    if (original_result < 0)
    {
        result = original_result;
    }
    else if (swapchain_info->surface != VK_NULL_HANDLE)
    {
        assert((device_info != nullptr) && (pImageIndex != nullptr) && !pImageIndex->IsNull());

        VkDevice       device               = device_info->handle;
        VkSwapchainKHR swapchain            = swapchain_info->handle;
        VkSemaphore    semaphore            = (semaphore_info != nullptr) ? semaphore_info->handle : VK_NULL_HANDLE;
        VkFence        fence                = (fence_info != nullptr) ? fence_info->handle : VK_NULL_HANDLE;
        VkSemaphore    preacquire_semaphore = VK_NULL_HANDLE;
        VkFence        preacquire_fence     = VK_NULL_HANDLE;
        uint32_t       captured_index       = (*pImageIndex->GetPointer());

        if (swapchain_image_tracker_.RetrievePreAcquiredImage(
                swapchain, captured_index, &preacquire_semaphore, &preacquire_fence))
        {
            auto table = GetDeviceTable(device);
            assert(table != nullptr);

            swapchain_info->acquired_indices[captured_index] = captured_index;

            // The image has already been acquired. Swap the synchronization objects.
            if (semaphore != VK_NULL_HANDLE)
            {
                // TODO: This should be processed at a higher level where the original handle IDs are available, so that
                // the swap can be performed with the original handle ID and the semaphore can be guaranteed not to be
                // used after destroy.
                object_info_table_.ReplaceSemaphore(semaphore, preacquire_semaphore);
                preacquire_semaphore = semaphore;
            }

            if (fence != VK_NULL_HANDLE)
            {
                // TODO: This should be processed at a higher level where the original handle IDs are available, so that
                // the swap can be performed with the original handle ID and the fence can be guaranteed not to be used
                // after destroy.
                object_info_table_.ReplaceFence(fence, preacquire_fence);
                preacquire_fence = fence;
            }

            table->DestroySemaphore(device, preacquire_semaphore, nullptr);
            table->DestroyFence(device, preacquire_fence, nullptr);
        }
        else
        {
            auto replay_index = pImageIndex->GetOutputPointer();

            assert(replay_index != nullptr);

            result = func(device, swapchain, timeout, semaphore, fence, replay_index);

            // Track the index that was acquired on replay, which may be different than the captured index.
            swapchain_info->acquired_indices[captured_index] = (*replay_index);
        }
    }
    else
    {
        // Track semphore and fence objects as shadow objects so that they can be ignored when they would have been
        // unsignaled (waited on).
        if (semaphore_info != nullptr)
        {
            semaphore_info->shadow_signaled = true;
            shadow_semaphores_.insert(semaphore_info->handle);
        }

        if (fence_info != nullptr)
        {
            fence_info->shadow_signaled = true;
            shadow_fences_.insert(fence_info->handle);
        }
    }

    return result;
}

VkResult VulkanReplayConsumerBase::OverrideAcquireNextImage2KHR(
    PFN_vkAcquireNextImage2KHR                                     func,
    VkResult                                                       original_result,
    const DeviceInfo*                                              device_info,
    const StructPointerDecoder<Decoded_VkAcquireNextImageInfoKHR>* pAcquireInfo,
    PointerDecoder<uint32_t>*                                      pImageIndex)
{
    assert((pAcquireInfo != nullptr) && !pAcquireInfo->IsNull());

    VkResult          result            = VK_SUCCESS;
    auto              acquire_meta_info = pAcquireInfo->GetMetaStructPointer();
    SwapchainKHRInfo* swapchain_info    = object_info_table_.GetSwapchainKHRInfo(acquire_meta_info->swapchain);
    assert(swapchain_info != nullptr);

    // If image acquire failed at capture, there is nothing worth replaying as the fence and semaphore aren't processed
    // and a successful acquire on replay of an image that does not have a corresponding present to replay can lead to
    // OUT_OF_DATE errors.
    if (original_result < 0)
    {
        result = original_result;
    }
    else if (swapchain_info->surface != VK_NULL_HANDLE)
    {
        assert((device_info != nullptr) && (pImageIndex != nullptr) && !pImageIndex->IsNull());

        VkDevice    device               = device_info->handle;
        VkSemaphore preacquire_semaphore = VK_NULL_HANDLE;
        VkFence     preacquire_fence     = VK_NULL_HANDLE;
        auto        replay_acquire_info  = pAcquireInfo->GetPointer();
        uint32_t    captured_index       = (*pImageIndex->GetPointer());

        if (swapchain_image_tracker_.RetrievePreAcquiredImage(
                replay_acquire_info->swapchain, captured_index, &preacquire_semaphore, &preacquire_fence))
        {
            auto table = GetDeviceTable(device);
            assert(table != nullptr);

            if (swapchain_info != nullptr)
            {
                swapchain_info->acquired_indices[captured_index] = captured_index;
            }

            // The image has already been acquired. Swap the synchronization objects.
            if (replay_acquire_info->semaphore != VK_NULL_HANDLE)
            {
                // TODO: This should be processed at a higher level where the original handle IDs are available, so that
                // the swap can be performed with the original handle ID and the semaphore can be guaranteed not to be
                // used after destroy.
                object_info_table_.ReplaceSemaphore(replay_acquire_info->semaphore, preacquire_semaphore);
                preacquire_semaphore = replay_acquire_info->semaphore;
            }

            if (replay_acquire_info->fence != VK_NULL_HANDLE)
            {
                // TODO: This should be processed at a higher level where the original handle IDs are available, so that
                // the swap can be performed with the original handle ID and the fence can be guaranteed not to be used
                // after destroy.
                object_info_table_.ReplaceFence(replay_acquire_info->fence, preacquire_fence);
                preacquire_fence = replay_acquire_info->fence;
            }

            table->DestroySemaphore(device, preacquire_semaphore, nullptr);
            table->DestroyFence(device, preacquire_fence, nullptr);
        }
        else
        {
            auto replay_index = pImageIndex->GetOutputPointer();

            assert(replay_index != nullptr);

            result = func(device, replay_acquire_info, replay_index);

            // Track the index that was acquired on replay, which may be different than the captured index.
            swapchain_info->acquired_indices[captured_index] = (*replay_index);
        }
    }
    else
    {
        // Track semphore and fence objects as shadow objects so that they can be ignored when they would have been
        // unsignaled (waited on).
        SemaphoreInfo* semaphore_info = object_info_table_.GetSemaphoreInfo(acquire_meta_info->semaphore);
        FenceInfo*     fence_info     = object_info_table_.GetFenceInfo(acquire_meta_info->fence);

        if (semaphore_info != nullptr)
        {
            semaphore_info->shadow_signaled = true;
            shadow_semaphores_.insert(semaphore_info->handle);
        }

        if (fence_info != nullptr)
        {
            fence_info->shadow_signaled = true;
            shadow_fences_.insert(fence_info->handle);
        }
    }

    return result;
}

VkResult
VulkanReplayConsumerBase::OverrideQueuePresentKHR(PFN_vkQueuePresentKHR                                 func,
                                                  VkResult                                              original_result,
                                                  const QueueInfo*                                      queue_info,
                                                  const StructPointerDecoder<Decoded_VkPresentInfoKHR>* pPresentInfo)
{
    assert((queue_info != nullptr) && (pPresentInfo != nullptr) && !pPresentInfo->IsNull());

    VkResult   result             = VK_SUCCESS;
    const auto present_info       = pPresentInfo->GetPointer();
    auto       present_info_data  = pPresentInfo->GetMetaStructPointer();
    bool       dispatched_command = true;

    // Make a shallow copy of the VkPresentInfoKHR structure and change pSwapchains to reference a copy of
    // the original swapchain array with the dummy swapchains omitted.
    VkPresentInfoKHR            modified_present_info = *present_info;
    VkDeviceGroupPresentInfoKHR modified_device_group_present_info{ VK_STRUCTURE_TYPE_DEVICE_GROUP_PRESENT_INFO_KHR };
    VkPresentRegionsKHR         modified_present_region_info{ VK_STRUCTURE_TYPE_PRESENT_REGIONS_KHR };
    VkPresentTimesInfoGOOGLE    modified_present_times_info{ VK_STRUCTURE_TYPE_PRESENT_TIMES_INFO_GOOGLE };

    std::vector<VkSwapchainKHR>       valid_swapchains;
    std::vector<uint32_t>             modified_image_indices;
    std::vector<uint32_t>             modified_device_masks;
    std::vector<VkPresentRegionKHR>   modified_regions;
    std::vector<VkPresentTimeGOOGLE>  modified_times;
    std::vector<const SemaphoreInfo*> removed_semaphores;
    std::unordered_set<uint32_t>      removed_swapchain_indices;

    if ((screenshot_handler_ != nullptr) && (screenshot_handler_->IsScreenshotFrame()))
    {
        auto meta_info = pPresentInfo->GetMetaStructPointer();
        assert((meta_info != nullptr) && !meta_info->pSwapchains.IsNull());

        WriteScreenshots(meta_info);
    }

    // If rendering is restricted to a specific surface, need to check for dummy swapchains at present.
    if (options_.surface_index != -1)
    {
        const auto swapchain_ids = present_info_data->pSwapchains.GetPointer();
        for (uint32_t i = 0; i < present_info->swapchainCount; ++i)
        {
            assert(swapchain_ids != nullptr);

            const auto swapchain_info = object_info_table_.GetSwapchainKHRInfo(swapchain_ids[i]);
            if ((swapchain_info != nullptr) && (swapchain_info->surface != VK_NULL_HANDLE))
            {
                valid_swapchains.push_back(swapchain_info->handle);
                modified_image_indices.push_back(swapchain_info->acquired_indices[present_info->pImageIndices[i]]);
            }
            else
            {
                removed_swapchain_indices.insert(i);
            }
        }

        // If a swapchain was removed, pNext stucts that reference the swapchain need to be modified as well.
        if (removed_swapchain_indices.empty() == false)
        {
            const VkBaseInStructure* next = reinterpret_cast<const VkBaseInStructure*>(modified_present_info.pNext);
            while (next != nullptr)
            {
                switch (next->sType)
                {
                    case VK_STRUCTURE_TYPE_DEVICE_GROUP_PRESENT_INFO_KHR:
                    {
                        const VkDeviceGroupPresentInfoKHR* pNext =
                            reinterpret_cast<const VkDeviceGroupPresentInfoKHR*>(next);

                        if (pNext->pDeviceMasks != nullptr)
                        {
                            for (uint32_t i = 0; i < present_info->swapchainCount; ++i)
                            {
                                if (removed_swapchain_indices.find(i) == removed_swapchain_indices.end())
                                {
                                    modified_device_masks.push_back(pNext->pDeviceMasks[i]);
                                }
                            }

                            assert(valid_swapchains.size() == modified_device_masks.size());

                            modified_device_group_present_info.pNext = pNext->pNext;
                            modified_device_group_present_info.swapchainCount =
                                static_cast<uint32_t>(modified_device_masks.size());
                            modified_device_group_present_info.pDeviceMasks = modified_device_masks.data();
                            modified_device_group_present_info.mode         = pNext->mode;
                            pNext                                           = &modified_device_group_present_info;
                        }
                        break;
                    }
                    case VK_STRUCTURE_TYPE_PRESENT_REGIONS_KHR:
                    {
                        const VkPresentRegionsKHR* pNext = reinterpret_cast<const VkPresentRegionsKHR*>(next);

                        if (pNext->pRegions != nullptr)
                        {
                            for (uint32_t i = 0; i < present_info->swapchainCount; ++i)
                            {
                                if (removed_swapchain_indices.find(i) == removed_swapchain_indices.end())
                                {
                                    modified_regions.push_back(pNext->pRegions[i]);
                                }
                            }

                            assert(valid_swapchains.size() == modified_regions.size());

                            modified_present_region_info.pNext = pNext->pNext;
                            modified_present_region_info.swapchainCount =
                                static_cast<uint32_t>(modified_regions.size());
                            modified_present_region_info.pRegions = modified_regions.data();
                            pNext                                 = &modified_present_region_info;
                        }
                        break;
                    }
                    case VK_STRUCTURE_TYPE_PRESENT_TIMES_INFO_GOOGLE:
                    {
                        const VkPresentTimesInfoGOOGLE* pNext = reinterpret_cast<const VkPresentTimesInfoGOOGLE*>(next);

                        if (pNext->pTimes != nullptr)
                        {
                            for (uint32_t i = 0; i < present_info->swapchainCount; ++i)
                            {
                                if (removed_swapchain_indices.find(i) == removed_swapchain_indices.end())
                                {
                                    modified_times.push_back(pNext->pTimes[i]);
                                }
                            }

                            assert(valid_swapchains.size() == modified_times.size());

                            modified_present_times_info.pNext          = pNext->pNext;
                            modified_present_times_info.swapchainCount = static_cast<uint32_t>(modified_times.size());
                            modified_present_times_info.pTimes         = modified_times.data();
                            pNext                                      = &modified_present_times_info;
                        }
                        break;
                    }
                    default:
                        break;
                }

                next = reinterpret_cast<const VkBaseInStructure*>(next->pNext);
            }
        }

        modified_present_info.swapchainCount = static_cast<uint32_t>(valid_swapchains.size());
        modified_present_info.pSwapchains    = valid_swapchains.data();
        modified_present_info.pImageIndices  = modified_image_indices.data();
    }
    else
    {
        // Need to match the last acquired image index from replay to avoid OUT_OF_DATE errors from present.
        modified_image_indices.insert(modified_image_indices.end(),
                                      present_info->pImageIndices,
                                      std::next(present_info->pImageIndices, present_info->swapchainCount));

        const auto swapchain_ids = present_info_data->pSwapchains.GetPointer();
        for (uint32_t i = 0; i < present_info->swapchainCount; ++i)
        {
            assert(swapchain_ids != nullptr);

            const auto swapchain_info = object_info_table_.GetSwapchainKHRInfo(swapchain_ids[i]);
            if (swapchain_info != nullptr)
            {
                modified_image_indices[i] = swapchain_info->acquired_indices[present_info->pImageIndices[i]];
            }
        }

        modified_present_info.pImageIndices = modified_image_indices.data();
    }

    // Only attempt to find imported or shadow semaphores if we know at least one around.
    if ((!have_imported_semaphores_) && (shadow_semaphores_.empty()) && (modified_present_info.swapchainCount != 0))
    {
        result = func(queue_info->handle, &modified_present_info);
    }
    else if (modified_present_info.swapchainCount == 0)
    {
        // No need to progress farther if there is no valid swapchain to present.
        dispatched_command = false;

        // Used to mark shadow semaphores as signaled in case acquireNextImage signals were supposed to be waited on
        // here.
        GetShadowSemaphores(present_info_data->pWaitSemaphores, &removed_semaphores);
    }
    else
    {
        // Check for imported semaphores in the present info, creating a vector of imported semaphore info structures.
        if (present_info_data != nullptr)
        {
            GetImportedSemaphores(present_info_data->pWaitSemaphores, &removed_semaphores);
            GetShadowSemaphores(present_info_data->pWaitSemaphores, &removed_semaphores);
        }

        if (removed_semaphores.empty())
        {
            result = func(queue_info->handle, &modified_present_info);
        }
        else
        {
            std::vector<VkSemaphore> semaphore_memory;
            auto                     semaphore_iter = removed_semaphores.begin();

            for (uint32_t i = 0; i < modified_present_info.waitSemaphoreCount; ++i)
            {
                VkSemaphore semaphore = modified_present_info.pWaitSemaphores[i];

                if ((semaphore_iter == removed_semaphores.end()) || ((*semaphore_iter)->handle != semaphore))
                {
                    semaphore_memory.push_back(semaphore);
                }
                else
                {
                    // Omit the imported semaphore from the current submission.
                    ++semaphore_iter;
                }
            }

            modified_present_info.waitSemaphoreCount = static_cast<uint32_t>(semaphore_memory.size());
            modified_present_info.pWaitSemaphores    = semaphore_memory.data();

            result = func(queue_info->handle, &modified_present_info);
        }
    }

    // If running with surface-index on, need to track forward progress of semaphore that have been submitted
    if (options_.surface_index != -1)
    {
        if (dispatched_command)
        {
            TrackSemaphoreForwardProgress(present_info_data->pWaitSemaphores, &removed_semaphores);
        }
        else
        {
            // Need to mark all wait semaphores as not in forward progress.
            const format::HandleId* semaphore_ids = present_info_data->pWaitSemaphores.GetPointer();
            if (semaphore_ids != nullptr)
            {
                size_t count = present_info_data->pWaitSemaphores.GetLength();
                for (uint32_t i = 0; i < count; ++i)
                {
                    SemaphoreInfo* semaphore_info = object_info_table_.GetSemaphoreInfo(semaphore_ids[i]);
                    if (semaphore_info)
                    {
                        semaphore_info->forward_progress = false;
                    }
                }
            }
        }
    }

    if (screenshot_handler_ != nullptr)
    {
        screenshot_handler_->EndFrame();
    }

    return result;
}

VkResult VulkanReplayConsumerBase::OverrideImportSemaphoreFdKHR(
    PFN_vkImportSemaphoreFdKHR                                      func,
    VkResult                                                        original_result,
    const DeviceInfo*                                               device_info,
    const StructPointerDecoder<Decoded_VkImportSemaphoreFdInfoKHR>* pImportSemaphoreFdInfo)
{
    // Skip external semaphore import.  There is no actual file descriptor backing it in replay.
    GFXRECON_UNREFERENCED_PARAMETER(func);
    GFXRECON_UNREFERENCED_PARAMETER(device_info);

    assert(pImportSemaphoreFdInfo != nullptr);

    // Track and remove imported sempahore from future wait operations as it will never be signaled.
    if (original_result == VK_SUCCESS)
    {
        auto info = pImportSemaphoreFdInfo->GetMetaStructPointer();
        assert(info != nullptr);

        SemaphoreInfo* semaphore_info = object_info_table_.GetSemaphoreInfo(info->semaphore);

        if (semaphore_info != nullptr)
        {
            have_imported_semaphores_   = true;
            semaphore_info->is_external = true;
        }
    }

    return original_result;
}

VkResult VulkanReplayConsumerBase::OverrideGetSemaphoreFdKHR(
    PFN_vkGetSemaphoreFdKHR                                      func,
    VkResult                                                     original_result,
    const DeviceInfo*                                            device_info,
    const StructPointerDecoder<Decoded_VkSemaphoreGetFdInfoKHR>* pGetFdInfo,
    const PointerDecoder<int>*                                   pFd)
{
    // Skip external semaphore file descriptor acquire so that replay is not responsible for closing the file
    // descriptor.
    // From spec:
    //      To avoid leaking resources, the application must release ownership
    //      of the file descriptor when it is no longer needed.
    GFXRECON_UNREFERENCED_PARAMETER(func);
    GFXRECON_UNREFERENCED_PARAMETER(device_info);
    GFXRECON_UNREFERENCED_PARAMETER(pGetFdInfo);
    GFXRECON_UNREFERENCED_PARAMETER(pFd);
    return original_result;
}

VkResult VulkanReplayConsumerBase::OverrideImportSemaphoreWin32HandleKHR(
    PFN_vkImportSemaphoreWin32HandleKHR                                      func,
    VkResult                                                                 original_result,
    const DeviceInfo*                                                        device_info,
    const StructPointerDecoder<Decoded_VkImportSemaphoreWin32HandleInfoKHR>* pImportSemaphoreWin32HandleInfo)
{
    // Skip external semaphore import.  There is no actual OS resource backing it in replay.
    GFXRECON_UNREFERENCED_PARAMETER(func);
    GFXRECON_UNREFERENCED_PARAMETER(device_info);

    assert(pImportSemaphoreWin32HandleInfo != nullptr);

    // Track and remove imported sempahore from future wait operations as it will never be signaled.
    if (original_result == VK_SUCCESS)
    {
        auto info = pImportSemaphoreWin32HandleInfo->GetMetaStructPointer();
        assert(info != nullptr);

        SemaphoreInfo* semaphore_info = object_info_table_.GetSemaphoreInfo(info->semaphore);

        if (semaphore_info != nullptr)
        {
            have_imported_semaphores_   = true;
            semaphore_info->is_external = true;
        }
    }

    return original_result;
}

VkResult VulkanReplayConsumerBase::OverrideGetSemaphoreWin32HandleKHR(
    PFN_vkGetSemaphoreWin32HandleKHR                                      func,
    VkResult                                                              original_result,
    const DeviceInfo*                                                     device_info,
    const StructPointerDecoder<Decoded_VkSemaphoreGetWin32HandleInfoKHR>* pGetWin32HandleInfo,
    const PointerDecoder<uint64_t, void*>*                                pHandle)
{
    // Skip external semaphore handle acquire so that replay is not responsible for closing the handle.
    // From spec:
    //      To avoid leaking resources, the application must release ownership
    //      of them using the CloseHandle system call when they are no longer needed.
    GFXRECON_UNREFERENCED_PARAMETER(func);
    GFXRECON_UNREFERENCED_PARAMETER(device_info);
    GFXRECON_UNREFERENCED_PARAMETER(pGetWin32HandleInfo);
    GFXRECON_UNREFERENCED_PARAMETER(pHandle);
    return original_result;
}

VkResult VulkanReplayConsumerBase::OverrideGetRandROutputDisplayEXT(PFN_vkGetRandROutputDisplayEXT      func,
                                                                    VkResult                            original_result,
                                                                    const PhysicalDeviceInfo*           physicalDevice,
                                                                    Display*                            dpy,
                                                                    RROutput                            rrOutput,
                                                                    HandlePointerDecoder<VkDisplayKHR>* pDisplay)
{
    GFXRECON_UNREFERENCED_PARAMETER(func);
    GFXRECON_UNREFERENCED_PARAMETER(physicalDevice);
    GFXRECON_UNREFERENCED_PARAMETER(dpy);
    GFXRECON_UNREFERENCED_PARAMETER(rrOutput);
    GFXRECON_UNREFERENCED_PARAMETER(pDisplay);
    return original_result;
}

VkResult VulkanReplayConsumerBase::OverrideCreateAndroidSurfaceKHR(
    PFN_vkCreateAndroidSurfaceKHR                                      func,
    VkResult                                                           original_result,
    InstanceInfo*                                                      instance_info,
    const StructPointerDecoder<Decoded_VkAndroidSurfaceCreateInfoKHR>* pCreateInfo,
    const StructPointerDecoder<Decoded_VkAllocationCallbacks>*         pAllocator,
    HandlePointerDecoder<VkSurfaceKHR>*                                pSurface)
{
    GFXRECON_UNREFERENCED_PARAMETER(func);
    GFXRECON_UNREFERENCED_PARAMETER(original_result);
    GFXRECON_UNREFERENCED_PARAMETER(pAllocator);

    assert((instance_info != nullptr) && (pCreateInfo != nullptr));

    auto replay_create_info = pCreateInfo->GetPointer();

    assert((replay_create_info != nullptr) && (pSurface != nullptr) && (pSurface->GetHandlePointer() != nullptr));

    return CreateSurface(instance_info, replay_create_info->flags, pSurface);
}

VkResult VulkanReplayConsumerBase::OverrideCreateWin32SurfaceKHR(
    PFN_vkCreateWin32SurfaceKHR                                      func,
    VkResult                                                         original_result,
    InstanceInfo*                                                    instance_info,
    const StructPointerDecoder<Decoded_VkWin32SurfaceCreateInfoKHR>* pCreateInfo,
    const StructPointerDecoder<Decoded_VkAllocationCallbacks>*       pAllocator,
    HandlePointerDecoder<VkSurfaceKHR>*                              pSurface)
{
    GFXRECON_UNREFERENCED_PARAMETER(func);
    GFXRECON_UNREFERENCED_PARAMETER(original_result);
    GFXRECON_UNREFERENCED_PARAMETER(pAllocator);

    assert((instance_info != nullptr) && (pCreateInfo != nullptr));

    auto replay_create_info = pCreateInfo->GetPointer();

    assert((replay_create_info != nullptr) && (pSurface != nullptr) && (pSurface->GetHandlePointer() != nullptr));

    return CreateSurface(instance_info, replay_create_info->flags, pSurface);
}

VkBool32 VulkanReplayConsumerBase::OverrideGetPhysicalDeviceWin32PresentationSupportKHR(
    PFN_vkGetPhysicalDeviceWin32PresentationSupportKHR func,
    const PhysicalDeviceInfo*                          physical_device_info,
    uint32_t                                           queueFamilyIndex)
{
    GFXRECON_UNREFERENCED_PARAMETER(func);

    assert(physical_device_info != nullptr);

    VkPhysicalDevice physical_device = physical_device_info->handle;

    auto wsi_context    = application_ ? application_->GetWsiContext() : nullptr;
    auto window_factory = wsi_context ? wsi_context->GetWindowFactory() : nullptr;
    return window_factory ? window_factory->GetPhysicalDevicePresentationSupport(
                                GetInstanceTable(physical_device), physical_device, queueFamilyIndex)
                          : false;
}

VkResult VulkanReplayConsumerBase::OverrideCreateXcbSurfaceKHR(
    PFN_vkCreateXcbSurfaceKHR                                      func,
    VkResult                                                       original_result,
    InstanceInfo*                                                  instance_info,
    const StructPointerDecoder<Decoded_VkXcbSurfaceCreateInfoKHR>* pCreateInfo,
    const StructPointerDecoder<Decoded_VkAllocationCallbacks>*     pAllocator,
    HandlePointerDecoder<VkSurfaceKHR>*                            pSurface)
{
    GFXRECON_UNREFERENCED_PARAMETER(func);
    GFXRECON_UNREFERENCED_PARAMETER(original_result);
    GFXRECON_UNREFERENCED_PARAMETER(pAllocator);

    assert((instance_info != nullptr) && (pCreateInfo != nullptr));

    auto replay_create_info = pCreateInfo->GetPointer();

    assert((replay_create_info != nullptr) && (pSurface != nullptr) && (pSurface->GetHandlePointer() != nullptr));

    return CreateSurface(instance_info, replay_create_info->flags, pSurface);
}

VkBool32 VulkanReplayConsumerBase::OverrideGetPhysicalDeviceXcbPresentationSupportKHR(
    PFN_vkGetPhysicalDeviceXcbPresentationSupportKHR func,
    const PhysicalDeviceInfo*                        physical_device_info,
    uint32_t                                         queueFamilyIndex,
    xcb_connection_t*                                connection,
    xcb_visualid_t                                   visual_id)
{
    GFXRECON_UNREFERENCED_PARAMETER(func);
    GFXRECON_UNREFERENCED_PARAMETER(connection);
    GFXRECON_UNREFERENCED_PARAMETER(visual_id);

    assert(physical_device_info != nullptr);

    VkPhysicalDevice physical_device = physical_device_info->handle;

    auto wsi_context    = application_ ? application_->GetWsiContext() : nullptr;
    auto window_factory = wsi_context ? wsi_context->GetWindowFactory() : nullptr;
    return window_factory ? window_factory->GetPhysicalDevicePresentationSupport(
                                GetInstanceTable(physical_device), physical_device, queueFamilyIndex)
                          : false;
}

VkResult VulkanReplayConsumerBase::OverrideCreateXlibSurfaceKHR(
    PFN_vkCreateXlibSurfaceKHR                                      func,
    VkResult                                                        original_result,
    InstanceInfo*                                                   instance_info,
    const StructPointerDecoder<Decoded_VkXlibSurfaceCreateInfoKHR>* pCreateInfo,
    const StructPointerDecoder<Decoded_VkAllocationCallbacks>*      pAllocator,
    HandlePointerDecoder<VkSurfaceKHR>*                             pSurface)
{
    GFXRECON_UNREFERENCED_PARAMETER(func);
    GFXRECON_UNREFERENCED_PARAMETER(original_result);
    GFXRECON_UNREFERENCED_PARAMETER(pAllocator);

    assert((instance_info != nullptr) && (pCreateInfo != nullptr));

    auto replay_create_info = pCreateInfo->GetPointer();

    assert((replay_create_info != nullptr) && (pSurface != nullptr) && (pSurface->GetHandlePointer() != nullptr));

    return CreateSurface(instance_info, replay_create_info->flags, pSurface);
}

VkBool32 VulkanReplayConsumerBase::OverrideGetPhysicalDeviceXlibPresentationSupportKHR(
    PFN_vkGetPhysicalDeviceXlibPresentationSupportKHR func,
    const PhysicalDeviceInfo*                         physical_device_info,
    uint32_t                                          queueFamilyIndex,
    Display*                                          dpy,
    VisualID                                          visualID)
{
    GFXRECON_UNREFERENCED_PARAMETER(func);
    GFXRECON_UNREFERENCED_PARAMETER(dpy);
    GFXRECON_UNREFERENCED_PARAMETER(visualID);

    assert(physical_device_info != nullptr);

    VkPhysicalDevice physical_device = physical_device_info->handle;

    auto wsi_context    = application_ ? application_->GetWsiContext() : nullptr;
    auto window_factory = wsi_context ? wsi_context->GetWindowFactory() : nullptr;
    return window_factory ? window_factory->GetPhysicalDevicePresentationSupport(
                                GetInstanceTable(physical_device), physical_device, queueFamilyIndex)
                          : false;
}

VkResult VulkanReplayConsumerBase::OverrideCreateWaylandSurfaceKHR(
    PFN_vkCreateWaylandSurfaceKHR                                      func,
    VkResult                                                           original_result,
    InstanceInfo*                                                      instance_info,
    const StructPointerDecoder<Decoded_VkWaylandSurfaceCreateInfoKHR>* pCreateInfo,
    const StructPointerDecoder<Decoded_VkAllocationCallbacks>*         pAllocator,
    HandlePointerDecoder<VkSurfaceKHR>*                                pSurface)
{
    GFXRECON_UNREFERENCED_PARAMETER(func);
    GFXRECON_UNREFERENCED_PARAMETER(original_result);
    GFXRECON_UNREFERENCED_PARAMETER(pAllocator);

    assert((instance_info != nullptr) && (pCreateInfo != nullptr));

    auto replay_create_info = pCreateInfo->GetPointer();

    assert((replay_create_info != nullptr) && (pSurface != nullptr) && (pSurface->GetHandlePointer() != nullptr));

    return CreateSurface(instance_info, replay_create_info->flags, pSurface);
}

VkBool32 VulkanReplayConsumerBase::OverrideGetPhysicalDeviceWaylandPresentationSupportKHR(
    PFN_vkGetPhysicalDeviceWaylandPresentationSupportKHR func,
    const PhysicalDeviceInfo*                            physical_device_info,
    uint32_t                                             queueFamilyIndex,
    struct wl_display*                                   display)
{
    GFXRECON_UNREFERENCED_PARAMETER(func);
    GFXRECON_UNREFERENCED_PARAMETER(display);

    assert(physical_device_info != nullptr);

    VkPhysicalDevice physical_device = physical_device_info->handle;

    auto wsi_context    = application_ ? application_->GetWsiContext() : nullptr;
    auto window_factory = wsi_context ? wsi_context->GetWindowFactory() : nullptr;
    return window_factory ? window_factory->GetPhysicalDevicePresentationSupport(
                                GetInstanceTable(physical_device), physical_device, queueFamilyIndex)
                          : false;
}

void VulkanReplayConsumerBase::OverrideDestroySurfaceKHR(
    PFN_vkDestroySurfaceKHR                                    func,
    InstanceInfo*                                              instance_info,
    const SurfaceKHRInfo*                                      surface_info,
    const StructPointerDecoder<Decoded_VkAllocationCallbacks>* pAllocator)
{
    assert(instance_info != nullptr);

    VkInstance   instance = instance_info->handle;
    VkSurfaceKHR surface  = VK_NULL_HANDLE;
    Window*      window   = nullptr;

    if (surface_info != nullptr)
    {
        surface = surface_info->handle;
        window  = surface_info->window;
    }

    if (window != nullptr)
    {
        window->DestroySurface(GetInstanceTable(instance), instance, surface);
        active_windows_.erase(window);
        auto wsi_context    = application_ ? application_->GetWsiContext() : nullptr;
        auto window_factory = wsi_context ? wsi_context->GetWindowFactory() : nullptr;
        if (window_factory)
        {
            window_factory->Destroy(window);
        }
    }
    else
    {
        func(instance, surface, GetAllocationCallbacks(pAllocator));
    }
}

VkResult VulkanReplayConsumerBase::OverrideCreateAccelerationStructureKHR(
    PFN_vkCreateAccelerationStructureKHR                                      func,
    VkResult                                                                  original_result,
    const DeviceInfo*                                                         device_info,
    const StructPointerDecoder<Decoded_VkAccelerationStructureCreateInfoKHR>* pCreateInfo,
    const StructPointerDecoder<Decoded_VkAllocationCallbacks>*                pAllocator,
    HandlePointerDecoder<VkAccelerationStructureKHR>*                         pAccelerationStructureKHR)
{
    GFXRECON_UNREFERENCED_PARAMETER(original_result);

    assert((device_info != nullptr) && (pCreateInfo != nullptr) && (pAccelerationStructureKHR != nullptr) &&
           !pAccelerationStructureKHR->IsNull() && (pAccelerationStructureKHR->GetHandlePointer() != nullptr));

    VkResult result              = VK_SUCCESS;
    auto     replay_accel_struct = pAccelerationStructureKHR->GetHandlePointer();
    auto     capture_id          = (*pAccelerationStructureKHR->GetPointer());
    auto     replay_create_info  = pCreateInfo->GetPointer();
    VkDevice device              = device_info->handle;
    auto     device_table        = GetDeviceTable(device);
    assert(device_table != nullptr);

    if (device_info->property_feature_info.feature_accelerationStructureCaptureReplay)
    {
        // Set opaque device address
        VkAccelerationStructureCreateInfoKHR modified_create_info = (*replay_create_info);
        modified_create_info.createFlags |= VK_ACCELERATION_STRUCTURE_CREATE_DEVICE_ADDRESS_CAPTURE_REPLAY_BIT_KHR;
        auto entry = device_info->opaque_addresses.find(capture_id);
        if (entry != device_info->opaque_addresses.end())
        {
            modified_create_info.deviceAddress = entry->second;
        }
        else
        {
            GFXRECON_LOG_DEBUG(
                "Opaque device address is not available for VkAccelerationStructureKHR object (ID = %" PRIu64 ")",
                capture_id);
        }

        result = device_table->CreateAccelerationStructureKHR(
            device, &modified_create_info, GetAllocationCallbacks(pAllocator), replay_accel_struct);
    }
    else
    {
        result = device_table->CreateAccelerationStructureKHR(
            device, replay_create_info, GetAllocationCallbacks(pAllocator), replay_accel_struct);
    }

    return result;
}

VkResult VulkanReplayConsumerBase::OverrideCreateRayTracingPipelinesKHR(
    PFN_vkCreateRayTracingPipelinesKHR                                     func,
    VkResult                                                               original_result,
    const DeviceInfo*                                                      device_info,
    const DeferredOperationKHRInfo*                                        deferred_operation_info,
    const PipelineCacheInfo*                                               pipeline_cache_info,
    uint32_t                                                               createInfoCount,
    const StructPointerDecoder<Decoded_VkRayTracingPipelineCreateInfoKHR>* pCreateInfos,
    const StructPointerDecoder<Decoded_VkAllocationCallbacks>*             pAllocator,
    HandlePointerDecoder<VkPipeline>*                                      pPipelines)
{
    GFXRECON_UNREFERENCED_PARAMETER(original_result);

    assert((device_info != nullptr) && (pCreateInfos != nullptr) && (pAllocator != nullptr) &&
           (pPipelines != nullptr) && !pPipelines->IsNull() && (pPipelines->GetHandlePointer() != nullptr));

    VkResult                                 result          = VK_SUCCESS;
    VkDevice                                 device          = device_info->handle;
    auto                                     device_table    = GetDeviceTable(device);
    const VkRayTracingPipelineCreateInfoKHR* in_pCreateInfos = pCreateInfos->GetPointer();
    const VkAllocationCallbacks*             in_pAllocator   = GetAllocationCallbacks(pAllocator);
    VkPipeline*                              out_pPipelines  = pPipelines->GetHandlePointer();
    VkDeferredOperationKHR                   in_deferredOperation =
        (deferred_operation_info != nullptr) ? deferred_operation_info->handle : VK_NULL_HANDLE;
    VkPipelineCache in_pipelineCache = (pipeline_cache_info != nullptr) ? pipeline_cache_info->handle : VK_NULL_HANDLE;

    if (device_info->property_feature_info.feature_rayTracingPipelineShaderGroupHandleCaptureReplay)
    {
        // Modify pipeline create infos with capture replay flag and data.
        std::vector<VkRayTracingPipelineCreateInfoKHR>                 modified_create_infos;
        std::vector<std::vector<VkRayTracingShaderGroupCreateInfoKHR>> modified_pgroups;
        modified_create_infos.reserve(createInfoCount);
        modified_pgroups.resize(createInfoCount);
        for (uint32_t create_info_i = 0; create_info_i < createInfoCount; ++create_info_i)
        {
            format::HandleId pipeline_capture_id = (*pPipelines[create_info_i].GetPointer());

            // Enable capture replay flag.
            modified_create_infos.push_back(in_pCreateInfos[create_info_i]);
            modified_create_infos[create_info_i].flags |=
                VK_PIPELINE_CREATE_RAY_TRACING_SHADER_GROUP_HANDLE_CAPTURE_REPLAY_BIT_KHR;

            uint32_t group_info_count = in_pCreateInfos[create_info_i].groupCount;
            bool     has_data         = (device_info->shader_group_handles.find(pipeline_capture_id) !=
                             device_info->shader_group_handles.end());

            if (has_data)
            {
                assert(device_info->shader_group_handles.at(pipeline_capture_id).size() ==
                       (device_info->property_feature_info.property_shaderGroupHandleCaptureReplaySize *
                        group_info_count));
            }
            else
            {
                GFXRECON_LOG_WARNING("Missing shader group handle data in for ray tracing pipeline (ID = %" PRIu64 ").",
                                     pipeline_capture_id);
            }

            // Set pShaderGroupCaptureReplayHandle in shader group create infos.
            std::vector<VkRayTracingShaderGroupCreateInfoKHR>& modified_group_infos = modified_pgroups[create_info_i];
            modified_group_infos.reserve(group_info_count);

            for (uint32_t group_info_i = 0; group_info_i < group_info_count; ++group_info_i)
            {
                modified_group_infos.push_back(in_pCreateInfos[create_info_i].pGroups[group_info_i]);

                if (has_data)
                {
                    uint32_t byte_offset =
                        device_info->property_feature_info.property_shaderGroupHandleCaptureReplaySize * group_info_i;
                    modified_group_infos[group_info_i].pShaderGroupCaptureReplayHandle =
                        device_info->shader_group_handles.at(pipeline_capture_id).data() + byte_offset;
                }
                else
                {
                    modified_group_infos[group_info_i].pShaderGroupCaptureReplayHandle = nullptr;
                }
            }

            // Use modified shader group infos.
            modified_create_infos[create_info_i].pGroups = modified_group_infos.data();
        }
        result = device_table->CreateRayTracingPipelinesKHR(device,
                                                            in_deferredOperation,
                                                            in_pipelineCache,
                                                            createInfoCount,
                                                            modified_create_infos.data(),
                                                            in_pAllocator,
                                                            out_pPipelines);
    }
    else
    {
        result = device_table->CreateRayTracingPipelinesKHR(device,
                                                            in_deferredOperation,
                                                            in_pipelineCache,
                                                            createInfoCount,
                                                            in_pCreateInfos,
                                                            in_pAllocator,
                                                            out_pPipelines);
    }

    return result;
}

VkDeviceAddress VulkanReplayConsumerBase::OverrideGetBufferDeviceAddress(
    PFN_vkGetBufferDeviceAddress                                   func,
    const DeviceInfo*                                              device_info,
    const StructPointerDecoder<Decoded_VkBufferDeviceAddressInfo>* pInfo)
{
    assert((device_info != nullptr) && (pInfo != nullptr) && !pInfo->IsNull() && (pInfo->GetPointer() != nullptr));

    if (!device_info->property_feature_info.feature_bufferDeviceAddressCaptureReplay)
    {
        GFXRECON_LOG_ERROR_ONCE("The captured application used vkGetBufferDeviceAddress, which requires the "
                                "bufferDeviceAddressCaptureReplay feature for accurate capture and replay. The "
                                "replay device does not support this feature, so replay may fail.");
    }

    if (!device_info->allocator->SupportsOpaqueDeviceAddresses())
    {
        GFXRECON_LOG_WARNING_ONCE(
            "The captured application used vkGetBufferDeviceAddress. The specified replay option '-m rebind' may not "
            "support the replay of captured device addresses, so replay may fail.");
    }

    VkDevice                         device       = device_info->handle;
    const VkBufferDeviceAddressInfo* address_info = pInfo->GetPointer();

    return func(device, address_info);
}

void VulkanReplayConsumerBase::OverrideGetAccelerationStructureDeviceAddressKHR(
    PFN_vkGetAccelerationStructureDeviceAddressKHR                                   func,
    const DeviceInfo*                                                                device_info,
    const StructPointerDecoder<Decoded_VkAccelerationStructureDeviceAddressInfoKHR>* pInfo)
{
    assert((device_info != nullptr) && (pInfo != nullptr) && !pInfo->IsNull() && (pInfo->GetPointer() != nullptr));

    if (!device_info->property_feature_info.feature_accelerationStructureCaptureReplay)
    {
        GFXRECON_LOG_WARNING_ONCE("The captured application used vkGetAccelerationStructureDeviceAddressKHR, which may "
                                  "require the accelerationStructureCaptureReplay feature for accurate capture and "
                                  "replay. The replay device does not support this feature, so replay may fail.");
    }

    if (!device_info->allocator->SupportsOpaqueDeviceAddresses())
    {
        GFXRECON_LOG_WARNING_ONCE(
            "The captured application used vkGetAccelerationStructureDeviceAddressKHR. The specified replay option '-m "
            "rebind' may not support the replay of captured device addresses, so replay may fail.");
    }

    VkDevice                                           device       = device_info->handle;
    const VkAccelerationStructureDeviceAddressInfoKHR* address_info = pInfo->GetPointer();

    func(device, address_info);
}

VkResult
VulkanReplayConsumerBase::OverrideGetRayTracingShaderGroupHandlesKHR(PFN_vkGetRayTracingShaderGroupHandlesKHR func,
                                                                     VkResult                 original_result,
                                                                     const DeviceInfo*        device_info,
                                                                     const PipelineInfo*      pipeline_info,
                                                                     uint32_t                 firstGroup,
                                                                     uint32_t                 groupCount,
                                                                     size_t                   dataSize,
                                                                     PointerDecoder<uint8_t>* pData)
{
    assert((device_info != nullptr) && (pipeline_info != nullptr) && (pData != nullptr) &&
           (pData->GetOutputPointer() != nullptr));

    if (!device_info->property_feature_info.feature_rayTracingPipelineShaderGroupHandleCaptureReplay)
    {
        GFXRECON_LOG_WARNING_ONCE(
            "The captured application used vkGetRayTracingShaderGroupHandlesKHR, which may require the "
            "rayTracingPipelineShaderGroupHandleCaptureReplay feature for accurate capture and replay. The replay "
            "device does not support this feature, so replay may fail.");
    }

    VkDevice   device      = device_info->handle;
    VkPipeline pipeline    = pipeline_info->handle;
    uint8_t*   output_data = pData->GetOutputPointer();

    return func(device, pipeline, firstGroup, groupCount, dataSize, output_data);
}

void VulkanReplayConsumerBase::MapDescriptorUpdateTemplateHandles(
    const DescriptorUpdateTemplateInfo* update_template_info, DescriptorUpdateTemplateDecoder* decoder)
{
    assert(decoder != nullptr);

    size_t image_info_count        = decoder->GetImageInfoCount();
    size_t buffer_info_count       = decoder->GetBufferInfoCount();
    size_t texel_buffer_view_count = decoder->GetTexelBufferViewCount();
    size_t accel_struct_count      = decoder->GetAccelerationStructureKHRCount();

    if (image_info_count > 0)
    {
        if (update_template_info != nullptr)
        {
            assert(update_template_info->descriptor_image_types.size() >= image_info_count);

            Decoded_VkDescriptorImageInfo* structs = decoder->GetImageInfoMetaStructPointer();
            for (size_t i = 0; i < image_info_count; ++i)
            {
                MapStructHandles(update_template_info->descriptor_image_types[i], &structs[i], object_info_table_);
            }
        }
        else
        {
            GFXRECON_LOG_ERROR("Missing descriptor update template image descriptor type info; attempting to map both "
                               "VkDescriptorImageInfo handles");

            Decoded_VkDescriptorImageInfo* structs = decoder->GetImageInfoMetaStructPointer();
            for (size_t i = 0; i < image_info_count; ++i)
            {
                MapStructHandles(VK_DESCRIPTOR_TYPE_COMBINED_IMAGE_SAMPLER, &structs[i], object_info_table_);
            }
        }
    }

    if (buffer_info_count > 0)
    {
        MapStructArrayHandles(decoder->GetBufferInfoMetaStructPointer(), buffer_info_count, object_info_table_);
    }

    if (texel_buffer_view_count > 0)
    {
        auto texel_buffer_view_ids     = decoder->GetTexelBufferViewHandleIdsPointer();
        auto texel_buffer_view_handles = decoder->GetTexelBufferViewPointer();

        for (size_t i = 0; i < texel_buffer_view_count; ++i)
        {
            auto texel_buffer_view_info = object_info_table_.GetBufferViewInfo(texel_buffer_view_ids[i]);

            if (texel_buffer_view_info != nullptr)
            {
                texel_buffer_view_handles[i] = texel_buffer_view_info->handle;
            }
            else
            {
                texel_buffer_view_handles[i] = VK_NULL_HANDLE;
            }
        }
    }

    if (accel_struct_count > 0)
    {
        auto accel_struct_ids     = decoder->GetAccelerationStructureKHRHandleIdsPointer();
        auto accel_struct_handles = decoder->GetAccelerationStructureKHRPointer();

        for (size_t i = 0; i < accel_struct_count; ++i)
        {
            auto accel_struct_info = object_info_table_.GetAccelerationStructureKHRInfo(accel_struct_ids[i]);

            if (accel_struct_info != nullptr)
            {
                accel_struct_handles[i] = accel_struct_info->handle;
            }
            else
            {
                accel_struct_handles[i] = VK_NULL_HANDLE;
            }
        }
    }
}

void VulkanReplayConsumerBase::GetImportedSemaphores(const HandlePointerDecoder<VkSemaphore>& semaphore_data,
                                                     std::vector<const SemaphoreInfo*>*       imported_semaphores)
{
    assert(imported_semaphores != nullptr);

    const format::HandleId* semaphore_ids = semaphore_data.GetPointer();
    if (semaphore_ids != nullptr)
    {
        size_t count = semaphore_data.GetLength();

        for (uint32_t i = 0; i < count; ++i)
        {
            const SemaphoreInfo* semaphore_info = object_info_table_.GetSemaphoreInfo(semaphore_ids[i]);
            if ((semaphore_info != nullptr) && semaphore_info->is_external)
            {
                imported_semaphores->push_back(semaphore_info);
            }
        }
    }
}

void VulkanReplayConsumerBase::GetShadowSemaphores(const HandlePointerDecoder<VkSemaphore>& semaphore_data,
                                                   std::vector<const SemaphoreInfo*>*       shadow_semaphores)
{
    assert(shadow_semaphores != nullptr);

    const format::HandleId* semaphore_ids = semaphore_data.GetPointer();
    if (semaphore_ids != nullptr)
    {
        size_t count = semaphore_data.GetLength();

        for (uint32_t i = 0; i < count; ++i)
        {
            SemaphoreInfo* semaphore_info = object_info_table_.GetSemaphoreInfo(semaphore_ids[i]);
            if ((semaphore_info != nullptr) && (semaphore_info->shadow_signaled == true))
            {
                // If found, unsignal the semaphore to represent it being used.
                shadow_semaphores->push_back(semaphore_info);
                semaphore_info->shadow_signaled = false;
                shadow_semaphores_.erase(semaphore_info->handle);
            }
        }
    }
}

void VulkanReplayConsumerBase::TrackSemaphoreForwardProgress(const HandlePointerDecoder<VkSemaphore>& semaphore_data,
                                                             std::vector<const SemaphoreInfo*>* removed_semaphores)
{
    assert(removed_semaphores != nullptr);

    const format::HandleId* semaphore_ids = semaphore_data.GetPointer();
    if (semaphore_ids != nullptr)
    {
        size_t count = semaphore_data.GetLength();

        for (uint32_t i = 0; i < count; ++i)
        {
            SemaphoreInfo* semaphore_info = object_info_table_.GetSemaphoreInfo(semaphore_ids[i]);
            if (semaphore_info != nullptr)
            {
                VkSemaphore semaphore = semaphore_info->handle;
                // Need to ignore if removed.
                bool removed = false;
                for (const SemaphoreInfo* remove_semaphore : *removed_semaphores)
                {
                    if (semaphore == remove_semaphore->handle)
                    {
                        removed                          = true;
                        semaphore_info->forward_progress = false;
                        break;
                    }
                }

                // If not removed, mark as forward progress.
                if (removed == false)
                {
                    semaphore_info->forward_progress = true;
                }
            }
        }
    }
}

void VulkanReplayConsumerBase::GetNonForwardProgress(const HandlePointerDecoder<VkSemaphore>& semaphore_data,
                                                     std::vector<const SemaphoreInfo*>* non_forward_progress_semaphores)
{
    assert(non_forward_progress_semaphores != nullptr);

    const format::HandleId* semaphore_ids = semaphore_data.GetPointer();
    if (semaphore_ids != nullptr)
    {
        size_t count = semaphore_data.GetLength();

        for (uint32_t i = 0; i < count; ++i)
        {
            const SemaphoreInfo* semaphore_info = object_info_table_.GetSemaphoreInfo(semaphore_ids[i]);
            if ((semaphore_info != nullptr) && (semaphore_info->forward_progress == false))
            {
                non_forward_progress_semaphores->push_back(semaphore_info);
            }
        }
    }
}

VkResult VulkanReplayConsumerBase::CreateSwapchainImage(const DeviceInfo*        device_info,
                                                        const VkImageCreateInfo* image_create_info,
                                                        VkImage*                 image,
                                                        ImageInfo*               image_info)
{
    // TODO - Rename/repurpose CreateStagingImage to be more allow single place to create image resources.
    VulkanResourceAllocator* allocator = device_info->allocator.get();
    assert(allocator != nullptr);

    VulkanResourceAllocator::ResourceData allocator_image_data;
    VkResult result = allocator->CreateImageDirect(image_create_info, nullptr, image, &allocator_image_data);

    if (result == VK_SUCCESS)
    {
        VkDeviceMemory                      memory                = VK_NULL_HANDLE;
        VulkanResourceAllocator::MemoryData allocator_memory_data = 0;
        VkMemoryRequirements                memory_reqs;

        GetDeviceTable(device_info->handle)->GetImageMemoryRequirements(device_info->handle, *image, &memory_reqs);

        // TODO - Move this and VulkanResourceInitializer::GetMemoryTypeIndex to common place
        // Can be any flag
        VkMemoryPropertyFlags property_flags    = VK_QUEUE_FLAG_BITS_MAX_ENUM;
        uint32_t              memory_type_index = std::numeric_limits<uint32_t>::max();
        {
            // TODO - Probably useful to save memory properties as class variable
            VkPhysicalDeviceMemoryProperties properties;
            auto                             instance_table = GetInstanceTable(device_info->parent);
            assert(instance_table != nullptr);
            instance_table->GetPhysicalDeviceMemoryProperties(device_info->parent, &properties);

            for (uint32_t i = 0; i < properties.memoryTypeCount; i++)
            {
                if ((memory_reqs.memoryTypeBits & (1 << i)) &&
                    ((properties.memoryTypes[i].propertyFlags & property_flags) != 0))
                {
                    memory_type_index = i;
                    break;
                }
            }
            assert(memory_type_index != std::numeric_limits<uint32_t>::max());
        }

        VkMemoryAllocateInfo alloc_info = { VK_STRUCTURE_TYPE_MEMORY_ALLOCATE_INFO };
        alloc_info.pNext                = nullptr;
        alloc_info.memoryTypeIndex      = memory_type_index;
        alloc_info.allocationSize       = memory_reqs.size;

        result = allocator->AllocateMemoryDirect(&alloc_info, nullptr, &memory, &allocator_memory_data);

        if (result == VK_SUCCESS)
        {
            VkMemoryPropertyFlags flags;
            result = allocator->BindImageMemoryDirect(
                *image, memory, 0, allocator_image_data, allocator_memory_data, &flags);
        }

        if (result == VK_SUCCESS)
        {
            // Only need to save data that is used to delete image
            // Normal swapchain images don't carry any consumer data
            image_info->handle                = *image;
            image_info->allocator_data        = allocator_image_data;
            image_info->memory                = memory;
            image_info->memory_allocator_data = allocator_memory_data;
        }
        else
        {
            allocator->DestroyImageDirect(*image, nullptr, allocator_image_data);
        }
    }
    return result;
}

void VulkanReplayConsumerBase::Process_vkUpdateDescriptorSetWithTemplate(format::HandleId device,
                                                                         format::HandleId descriptorSet,
                                                                         format::HandleId descriptorUpdateTemplate,
                                                                         DescriptorUpdateTemplateDecoder* pData)
{
    assert(pData != nullptr);

    VkDevice        in_device = MapHandle<DeviceInfo>(device, &VulkanObjectInfoTable::GetDeviceInfo);
    VkDescriptorSet in_descriptorSet =
        MapHandle<DescriptorSetInfo>(descriptorSet, &VulkanObjectInfoTable::GetDescriptorSetInfo);
    VkDescriptorUpdateTemplate in_descriptorUpdateTemplate = VK_NULL_HANDLE;
    auto update_template_info = object_info_table_.GetDescriptorUpdateTemplateInfo(descriptorUpdateTemplate);

    MapDescriptorUpdateTemplateHandles(update_template_info, pData);

    if (update_template_info != nullptr)
    {
        in_descriptorUpdateTemplate = update_template_info->handle;
    }

    GetDeviceTable(in_device)->UpdateDescriptorSetWithTemplate(
        in_device, in_descriptorSet, in_descriptorUpdateTemplate, pData->GetPointer());
}

void VulkanReplayConsumerBase::Process_vkCmdPushDescriptorSetWithTemplateKHR(format::HandleId commandBuffer,
                                                                             format::HandleId descriptorUpdateTemplate,
                                                                             format::HandleId layout,
                                                                             uint32_t         set,
                                                                             DescriptorUpdateTemplateDecoder* pData)
{
    assert(pData != nullptr);

    VkCommandBuffer in_commandBuffer =
        MapHandle<CommandBufferInfo>(commandBuffer, &VulkanObjectInfoTable::GetCommandBufferInfo);
    VkDescriptorUpdateTemplate in_descriptorUpdateTemplate = VK_NULL_HANDLE;
    VkPipelineLayout in_layout = MapHandle<PipelineLayoutInfo>(layout, &VulkanObjectInfoTable::GetPipelineLayoutInfo);
    auto update_template_info  = object_info_table_.GetDescriptorUpdateTemplateInfo(descriptorUpdateTemplate);

    MapDescriptorUpdateTemplateHandles(update_template_info, pData);

    if (update_template_info != nullptr)
    {
        in_descriptorUpdateTemplate = update_template_info->handle;
    }

    GetDeviceTable(in_commandBuffer)
        ->CmdPushDescriptorSetWithTemplateKHR(
            in_commandBuffer, in_descriptorUpdateTemplate, in_layout, set, pData->GetPointer());
}

void VulkanReplayConsumerBase::Process_vkUpdateDescriptorSetWithTemplateKHR(format::HandleId device,
                                                                            format::HandleId descriptorSet,
                                                                            format::HandleId descriptorUpdateTemplate,
                                                                            DescriptorUpdateTemplateDecoder* pData)
{
    assert(pData != nullptr);

    VkDevice        in_device = MapHandle<DeviceInfo>(device, &VulkanObjectInfoTable::GetDeviceInfo);
    VkDescriptorSet in_descriptorSet =
        MapHandle<DescriptorSetInfo>(descriptorSet, &VulkanObjectInfoTable::GetDescriptorSetInfo);
    VkDescriptorUpdateTemplate in_descriptorUpdateTemplate = VK_NULL_HANDLE;
    auto update_template_info = object_info_table_.GetDescriptorUpdateTemplateInfo(descriptorUpdateTemplate);

    MapDescriptorUpdateTemplateHandles(update_template_info, pData);

    if (update_template_info != nullptr)
    {
        in_descriptorUpdateTemplate = update_template_info->handle;
    }

    GetDeviceTable(in_device)->UpdateDescriptorSetWithTemplateKHR(
        in_device, in_descriptorSet, in_descriptorUpdateTemplate, pData->GetPointer());
}

GFXRECON_END_NAMESPACE(decode)
GFXRECON_END_NAMESPACE(gfxrecon)<|MERGE_RESOLUTION|>--- conflicted
+++ resolved
@@ -149,18 +149,11 @@
 }
 #endif
 
-<<<<<<< HEAD
-VulkanReplayConsumerBase::VulkanReplayConsumerBase(WindowFactory* window_factory, const VulkanReplayOptions& options) :
-    loader_handle_(nullptr), get_instance_proc_addr_(nullptr), create_instance_proc_(nullptr),
-    window_factory_(window_factory), options_(options), loading_trim_state_(false), have_imported_semaphores_(false),
-    create_surface_count_(0), fps_info_(nullptr)
-=======
 VulkanReplayConsumerBase::VulkanReplayConsumerBase(std::shared_ptr<application::Application> application,
                                                    const VulkanReplayOptions&                options) :
     loader_handle_(nullptr),
     get_instance_proc_addr_(nullptr), create_instance_proc_(nullptr), application_(application), options_(options),
     loading_trim_state_(false), have_imported_semaphores_(false), create_surface_count_(0), fps_info_(nullptr)
->>>>>>> 760a7ac3
 {
     assert(application_ != nullptr);
     assert(options.create_resource_allocator != nullptr);
