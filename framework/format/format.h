--- conflicted
+++ resolved
@@ -255,13 +255,8 @@
 // Metadata block headers and data types.
 struct MetaDataHeader
 {
-<<<<<<< HEAD
-    BlockHeader  block_header;
-    MetaDataId   meta_data_id; // Encodes ApiFamilyId in upper 2 bytes and MetaDataType in lower 2 bytes.
-=======
     BlockHeader block_header;
     MetaDataId  meta_data_id; // Encodes ApiFamilyId in upper 2 bytes and MetaDataType in lower 2 bytes.
->>>>>>> 760a7ac3
 };
 
 struct FillMemoryCommandHeader
