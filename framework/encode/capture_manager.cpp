--- conflicted
+++ resolved
@@ -31,7 +31,6 @@
 #include "format/format_util.h"
 #include "util/compressor.h"
 #include "util/file_path.h"
-#include "util/driver_info.h"
 #include "util/logging.h"
 #include "util/page_guard_manager.h"
 #include "util/platform.h"
@@ -88,17 +87,10 @@
 CaptureManager::CaptureManager(format::ApiFamilyId api_family) :
     api_family_(api_family), force_file_flush_(false), timestamp_filename_(true),
     memory_tracking_mode_(CaptureSettings::MemoryTrackingMode::kPageGuard), page_guard_align_buffer_sizes_(false),
-<<<<<<< HEAD
-    page_guard_track_ahb_memory_(false), page_guard_memory_mode_(kMemoryModeShadowInternal), trim_enabled_(false),
-    trim_current_range_(0), current_frame_(kFirstFrame), capture_mode_(kModeWrite), previous_hotkey_state_(false),
-    debug_layer_(false), debug_device_lost_(false), screenshot_prefix_(""), screenshots_enabled_(false),
-    global_frame_count_(0), disable_dxr_(false), accel_struct_padding_(0), iunknown_wrapping_(false)
-=======
     page_guard_track_ahb_memory_(false), page_guard_unblock_sigsegv_(false), page_guard_signal_handler_watcher_(false),
     page_guard_memory_mode_(kMemoryModeShadowInternal), trim_enabled_(false), trim_current_range_(0),
     current_frame_(kFirstFrame), capture_mode_(kModeWrite), previous_hotkey_state_(false), debug_layer_(false),
     debug_device_lost_(false), screenshot_prefix_(""), screenshots_enabled_(false), global_frame_count_(0)
->>>>>>> 8f52665a
 {}
 
 CaptureManager::~CaptureManager()
@@ -248,9 +240,6 @@
     screenshots_enabled_  = !trace_settings.screenshot_ranges.empty();
     screenshot_indices_   = CalcScreenshotIndices(trace_settings.screenshot_ranges);
     screenshot_prefix_    = PrepScreenshotPrefix(trace_settings.screenshot_dir);
-    disable_dxr_          = trace_settings.disable_dxr;
-    accel_struct_padding_ = trace_settings.accel_struct_padding;
-    iunknown_wrapping_    = trace_settings.iunknown_wrapping;
 
     if (memory_tracking_mode_ == CaptureSettings::kPageGuard)
     {
@@ -451,66 +440,6 @@
             uncompressed_header->thread_id         = thread_data->thread_id_;
             uncompressed_header->block_header.size =
                 sizeof(uncompressed_header->api_call_id) + sizeof(uncompressed_header->thread_id) + uncompressed_size;
-
-            WriteToFile(parameter_buffer->GetHeaderData(),
-                        parameter_buffer->GetHeaderDataSize() + parameter_buffer->GetDataSize());
-        }
-    }
-}
-
-void CaptureManager::EndMethodCallCapture()
-{
-    if ((capture_mode_ & kModeWrite) == kModeWrite)
-    {
-        auto thread_data = GetThreadData();
-        assert(thread_data != nullptr);
-
-        auto parameter_buffer = thread_data->parameter_buffer_.get();
-        assert((parameter_buffer != nullptr) && (thread_data->parameter_encoder_ != nullptr));
-
-        bool   not_compressed    = true;
-        size_t uncompressed_size = parameter_buffer->GetDataSize();
-
-        if (compressor_ != nullptr)
-        {
-            size_t header_size     = sizeof(format::CompressedMethodCallHeader);
-            size_t compressed_size = compressor_->Compress(
-                uncompressed_size, parameter_buffer->GetData(), &thread_data->compressed_buffer_, header_size);
-
-            if ((compressed_size > 0) && (compressed_size < uncompressed_size))
-            {
-                auto compressed_header =
-                    reinterpret_cast<format::CompressedMethodCallHeader*>(thread_data->compressed_buffer_.data());
-                compressed_header->block_header.type = format::BlockType::kCompressedMethodCallBlock;
-                compressed_header->api_call_id       = thread_data->call_id_;
-                compressed_header->object_id         = thread_data->object_id_;
-                compressed_header->thread_id         = thread_data->thread_id_;
-                compressed_header->uncompressed_size = uncompressed_size;
-                compressed_header->block_header.size = sizeof(compressed_header->api_call_id) +
-                                                       sizeof(compressed_header->object_id) +
-                                                       sizeof(compressed_header->uncompressed_size) +
-                                                       sizeof(compressed_header->thread_id) + compressed_size;
-
-                WriteToFile(thread_data->compressed_buffer_.data(), header_size + compressed_size);
-
-                not_compressed = false;
-            }
-        }
-
-        if (not_compressed)
-        {
-            uint8_t* header_data = parameter_buffer->GetHeaderData();
-            assert((header_data != nullptr) &&
-                   (parameter_buffer->GetHeaderDataSize() == sizeof(format::MethodCallHeader)));
-
-            auto uncompressed_header               = reinterpret_cast<format::MethodCallHeader*>(header_data);
-            uncompressed_header->block_header.type = format::BlockType::kMethodCallBlock;
-            uncompressed_header->api_call_id       = thread_data->call_id_;
-            uncompressed_header->object_id         = thread_data->object_id_;
-            uncompressed_header->thread_id         = thread_data->thread_id_;
-            uncompressed_header->block_header.size = sizeof(uncompressed_header->api_call_id) +
-                                                     sizeof(uncompressed_header->object_id) +
-                                                     sizeof(uncompressed_header->thread_id) + uncompressed_size;
 
             WriteToFile(parameter_buffer->GetHeaderData(),
                         parameter_buffer->GetHeaderDataSize() + parameter_buffer->GetDataSize());
@@ -624,7 +553,7 @@
         uint32_t target_frame = screenshot_indices_.back();
 
         // If this is a frame of interest, take a screenshot
-        if (target_frame == (global_frame_count_ + 1))
+        if (target_frame == global_frame_count_)
         {
             triger_screenshot = true;
 
@@ -704,9 +633,6 @@
     {
         GFXRECON_LOG_INFO("Recording graphics API capture to %s", capture_filename.c_str());
         WriteFileHeader();
-        gfxrecon::util::filepath::FileInfo info{};
-        gfxrecon::util::filepath::GetApplicationInfo(info);
-        WriteExeFileInfo(info);
     }
     else
     {
@@ -772,21 +698,6 @@
 
         CombineAndWriteToFile({ { &message_cmd, sizeof(message_cmd) }, { message, message_length } });
     }
-}
-
-void CaptureManager::WriteExeFileInfo(const gfxrecon::util::filepath::FileInfo& info)
-{
-    size_t                   info_length      = sizeof(format::ExeFileInfoBlock);
-    format::ExeFileInfoBlock exe_info_header  = {};
-    exe_info_header.info_record               = info;
-
-    exe_info_header.meta_header.block_header.type = format::BlockType::kMetaDataBlock;
-    exe_info_header.meta_header.block_header.size = format::GetMetaDataBlockBaseSize(exe_info_header);
-    exe_info_header.meta_header.meta_data_id =
-        format::MakeMetaDataId(api_family_, format::MetaDataType::kExeFileInfoCommand);
-    exe_info_header.thread_id                = GetThreadData()->thread_id_;
-
-    WriteToFile(&exe_info_header, sizeof(exe_info_header));
 }
 
 void CaptureManager::WriteResizeWindowCmd(format::HandleId surface_id, uint32_t width, uint32_t height)
