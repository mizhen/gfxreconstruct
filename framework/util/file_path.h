/*
** Copyright (c) 2018 Valve Corporation
** Copyright (c) 2018 LunarG, Inc.
**
** Permission is hereby granted, free of charge, to any person obtaining a
** copy of this software and associated documentation files (the "Software"),
** to deal in the Software without restriction, including without limitation
** the rights to use, copy, modify, merge, publish, distribute, sublicense,
** and/or sell copies of the Software, and to permit persons to whom the
** Software is furnished to do so, subject to the following conditions:
**
** The above copyright notice and this permission notice shall be included in
** all copies or substantial portions of the Software.
**
** THE SOFTWARE IS PROVIDED "AS IS", WITHOUT WARRANTY OF ANY KIND, EXPRESS OR
** IMPLIED, INCLUDING BUT NOT LIMITED TO THE WARRANTIES OF MERCHANTABILITY,
** FITNESS FOR A PARTICULAR PURPOSE AND NONINFRINGEMENT. IN NO EVENT SHALL THE
** AUTHORS OR COPYRIGHT HOLDERS BE LIABLE FOR ANY CLAIM, DAMAGES OR OTHER
** LIABILITY, WHETHER IN AN ACTION OF CONTRACT, TORT OR OTHERWISE, ARISING
** FROM, OUT OF OR IN CONNECTION WITH THE SOFTWARE OR THE USE OR OTHER
** DEALINGS IN THE SOFTWARE.
*/

#ifndef GFXRECON_UTIL_FILE_PATH_H
#define GFXRECON_UTIL_FILE_PATH_H

#include "util/defines.h"

#include <string>

GFXRECON_BEGIN_NAMESPACE(gfxrecon)
GFXRECON_BEGIN_NAMESPACE(util)
GFXRECON_BEGIN_NAMESPACE(filepath)

#if defined(WIN32)
<<<<<<< HEAD
const char kPathSep = '\\';
const char kPathSepStr[] = "\\";
const char kAltPathSep = '/';
const char kAltPathSepStr[] = "/";
#else
const char kPathSep = '/';
=======
const char kPathSep         = '\\';
const char kPathSepStr[]    = "\\";
const char kAltPathSep      = '/';
const char kAltPathSepStr[] = "/";
#else
const char kPathSep      = '/';
>>>>>>> 760a7ac3
const char kPathSepStr[] = "/";
#endif

bool Exists(const std::string& path);

bool IsFile(const std::string& path);

bool IsDirectory(const std::string& path);

std::string Join(const std::string& lhs, const std::string& rhs);

std::string InsertFilenamePostfix(const std::string& filename, const std::string& postfix);

std::string GenerateTimestampedFilename(const std::string& filename, bool use_gmt = false);

bool GetWindowsSystemLibrariesPath(std::string& base_path);

GFXRECON_END_NAMESPACE(filepath)
GFXRECON_END_NAMESPACE(util)
GFXRECON_END_NAMESPACE(gfxrecon)

#endif // GFXRECON_UTIL_FILE_PATH_H<|MERGE_RESOLUTION|>--- conflicted
+++ resolved
@@ -33,21 +33,12 @@
 GFXRECON_BEGIN_NAMESPACE(filepath)
 
 #if defined(WIN32)
-<<<<<<< HEAD
-const char kPathSep = '\\';
-const char kPathSepStr[] = "\\";
-const char kAltPathSep = '/';
-const char kAltPathSepStr[] = "/";
-#else
-const char kPathSep = '/';
-=======
 const char kPathSep         = '\\';
 const char kPathSepStr[]    = "\\";
 const char kAltPathSep      = '/';
 const char kAltPathSepStr[] = "/";
 #else
 const char kPathSep      = '/';
->>>>>>> 760a7ac3
 const char kPathSepStr[] = "/";
 #endif
 
