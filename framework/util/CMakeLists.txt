--- conflicted
+++ resolved
@@ -64,7 +64,6 @@
                     ${CMAKE_CURRENT_LIST_DIR}/platform.h
                     ${CMAKE_CURRENT_LIST_DIR}/settings_loader.h
                     ${CMAKE_CURRENT_LIST_DIR}/settings_loader.cpp
-<<<<<<< HEAD
                     ${CMAKE_CURRENT_LIST_DIR}/options.h
                     ${CMAKE_CURRENT_LIST_DIR}/options.cpp
                     $<$<BOOL:${BUILD_D3D12}>:${CMAKE_CURRENT_LIST_DIR}/interception/hooking_detours.h>
@@ -84,10 +83,8 @@
                     $<$<BOOL:${BUILD_D3D12}>:${CMAKE_CURRENT_LIST_DIR}/gpu_va_range.cpp>
                     $<$<BOOL:${BUILD_D3D12}>:${CMAKE_CURRENT_LIST_DIR}/interception/create_process.cpp>
                     $<$<BOOL:${BUILD_D3D12}>:${CMAKE_CURRENT_LIST_DIR}/interception/create_process.h>
-=======
                     ${CMAKE_CURRENT_LIST_DIR}/shared_mutex.h
                     ${CMAKE_CURRENT_LIST_DIR}/shared_mutex.cpp
->>>>>>> 3aa9f032
                     $<$<BOOL:${XCB_FOUND}>:${CMAKE_CURRENT_LIST_DIR}/xcb_loader.h>
                     $<$<BOOL:${XCB_FOUND}>:${CMAKE_CURRENT_LIST_DIR}/xcb_loader.cpp>
                     $<$<BOOL:${XCB_FOUND}>:${CMAKE_CURRENT_LIST_DIR}/xcb_keysyms_loader.h>
