--- conflicted
+++ resolved
@@ -171,11 +171,7 @@
     GetModuleFileNameA(nullptr, module_name, MAX_PATH);
 
     DWORD bin_type = 0;
-<<<<<<< HEAD
-    bool  success  = GetBinaryTypeA(module_name, &bin_type);
-=======
     bool  success  = GetBinaryTypeA(module_name, &bin_type) == TRUE;
->>>>>>> 286e62c0
 
     if (success == true)
     {
