add_subdirectory(replay)
add_subdirectory(compress)
add_subdirectory(info)
add_subdirectory(extract)
add_subdirectory(optimize)
add_subdirectory(capture)
add_subdirectory(gfxrecon)

<<<<<<< HEAD
if(MSVC)
    add_subdirectory(launcher)
=======
# TOASCII build is currently disabled pending resolution of some issues
if(BUILD_TOASCII)
add_subdirectory(toascii)
>>>>>>> 365757b4
endif()<|MERGE_RESOLUTION|>--- conflicted
+++ resolved
@@ -6,12 +6,11 @@
 add_subdirectory(capture)
 add_subdirectory(gfxrecon)
 
-<<<<<<< HEAD
 if(MSVC)
     add_subdirectory(launcher)
-=======
+endif()
+
 # TOASCII build is currently disabled pending resolution of some issues
 if(BUILD_TOASCII)
 add_subdirectory(toascii)
->>>>>>> 365757b4
 endif()